// Copyright (c) 2019 Uber Technologies, Inc.
//
// Permission is hereby granted, free of charge, to any person obtaining a copy
// of this software and associated documentation files (the "Software"), to deal
// in the Software without restriction, including without limitation the rights
// to use, copy, modify, merge, publish, distribute, sublicense, and/or sell
// copies of the Software, and to permit persons to whom the Software is
// furnished to do so, subject to the following conditions:
//
// The above copyright notice and this permission notice shall be included in
// all copies or substantial portions of the Software.
//
// THE SOFTWARE IS PROVIDED "AS IS", WITHOUT WARRANTY OF ANY KIND, EXPRESS OR
// IMPLIED, INCLUDING BUT NOT LIMITED TO THE WARRANTIES OF MERCHANTABILITY,
// FITNESS FOR A PARTICULAR PURPOSE AND NONINFRINGEMENT. IN NO EVENT SHALL THE
// AUTHORS OR COPYRIGHT HOLDERS BE LIABLE FOR ANY CLAIM, DAMAGES OR OTHER
// LIABILITY, WHETHER IN AN ACTION OF CONTRACT, TORT OR OTHERWISE, ARISING FROM,
// OUT OF OR IN CONNECTION WITH THE SOFTWARE OR THE USE OR OTHER DEALINGS IN
// THE SOFTWARE.

package dig

import (
	"io"
	"reflect"
	"testing"

	"github.com/stretchr/testify/assert"
	"github.com/stretchr/testify/require"
)

func TestParamListBuild(t *testing.T) {
	p, err := newParamList(reflect.TypeOf(func() io.Writer { return nil }), newScope())
	require.NoError(t, err)
	assert.Panics(t, func() {
<<<<<<< HEAD
		var target reflect.Value
		p.Build(newScope(), false /* decorating */, &target)
=======
		p.Build(newScope())
>>>>>>> 6048b1b5
	})
}

func TestParamObjectSuccess(t *testing.T) {
	type type1 struct{}
	type type2 struct{}
	type type3 struct{}

	type in struct {
		In

		T1 type1
		T2 type2 `optional:"true"`
		T3 type3 `name:"foo"`

		Nested struct {
			In

			A string
			B int32
		} `name:"bar"`
	}

	po, err := newParamObject(reflect.TypeOf(in{}), newScope())
	require.NoError(t, err)

	require.Len(t, po.Fields, 4)

	t.Run("no tags", func(t *testing.T) {
		require.Equal(t, "T1", po.Fields[0].FieldName)
		t1, ok := po.Fields[0].Param.(paramSingle)
		require.True(t, ok, "T1 must be a paramSingle")
		assert.Empty(t, t1.Name)
		assert.False(t, t1.Optional)

	})

	t.Run("optional field", func(t *testing.T) {
		require.Equal(t, "T2", po.Fields[1].FieldName)

		t2, ok := po.Fields[1].Param.(paramSingle)
		require.True(t, ok, "T2 must be a paramSingle")
		assert.Empty(t, t2.Name)
		assert.True(t, t2.Optional)

	})

	t.Run("named value", func(t *testing.T) {
		require.Equal(t, "T3", po.Fields[2].FieldName)
		t3, ok := po.Fields[2].Param.(paramSingle)
		require.True(t, ok, "T3 must be a paramSingle")
		assert.Equal(t, "foo", t3.Name)
		assert.False(t, t3.Optional)
	})

	t.Run("tags don't apply to nested dig.In", func(t *testing.T) {
		require.Equal(t, "Nested", po.Fields[3].FieldName)
		nested, ok := po.Fields[3].Param.(paramObject)
		require.True(t, ok, "Nested must be a paramObject")

		assert.Len(t, nested.Fields, 2)
		a, ok := nested.Fields[0].Param.(paramSingle)
		require.True(t, ok, "Nested.A must be a paramSingle")
		assert.Empty(t, a.Name, "Nested.A must not have a name")
	})
}

func TestParamObjectWithUnexportedFieldsSuccess(t *testing.T) {
	type type1 struct{}
	type type2 struct{}

	type in struct {
		In `ignore-unexported:"true"`

		T1 type1
		t2 type2
	}

	_ = in{}.t2 // unused

	po, err := newParamObject(reflect.TypeOf(in{}), newScope())
	require.NoError(t, err)

	require.Len(t, po.Fields, 1)

	require.Equal(t, "T1", po.Fields[0].FieldName)
	t1, ok := po.Fields[0].Param.(paramSingle)
	require.True(t, ok, "T1 must be a paramSingle")
	assert.Empty(t, t1.Name)
	assert.False(t, t1.Optional)
}

func TestParamObjectFailure(t *testing.T) {
	t.Run("unexported field gets an error", func(t *testing.T) {
		type A struct{}
		type in struct {
			In

			A1 A
			a2 A
		}

		_ = in{}.a2 // unused but needed

		_, err := newParamObject(reflect.TypeOf(in{}), newScope())
		require.Error(t, err)
		assert.Contains(t, err.Error(),
			`bad field "a2" of dig.in: unexported fields not allowed in dig.In, did you mean to export "a2" (dig.A)`)
	})

	t.Run("unexported field with empty tag value gets an error", func(t *testing.T) {
		type A struct{}
		type in struct {
			In `ignore-unexported:""`

			A1 A
			a2 A
		}

		_ = in{}.a2 // unused but needed

		_, err := newParamObject(reflect.TypeOf(in{}), newScope())
		require.Error(t, err)
		assert.Contains(t, err.Error(),
			`bad field "a2" of dig.in: unexported fields not allowed in dig.In, did you mean to export "a2" (dig.A)`)
	})

	t.Run("unexported field with invalid tag value gets an error", func(t *testing.T) {
		type A struct{}
		type in struct {
			In `ignore-unexported:"foo"`

			A1 A
			a2 A
		}

		_ = in{}.a2 // unused but needed

		_, err := newParamObject(reflect.TypeOf(in{}), newScope())
		require.Error(t, err)
		assert.Contains(t, err.Error(),
			`invalid value "foo" for "ignore-unexported" tag on field In: strconv.ParseBool: parsing "foo": invalid syntax`)
	})
}

func TestParamGroupSliceErrors(t *testing.T) {
	tests := []struct {
		desc    string
		shape   interface{}
		wantErr string
	}{
		{
			desc: "non-slice type are disallowed",
			shape: struct {
				In

				Foo string `group:"foo"`
			}{},
			wantErr: "value groups may be consumed as slices only: " +
				`field "Foo" (string) is not a slice`,
		},
		{
			desc: "cannot provide name for a group",
			shape: struct {
				In

				Foo []string `group:"foo" name:"bar"`
			}{},
			wantErr: "cannot use named values with value groups: " +
				`name:"bar" requested with group:"foo"`,
		},
		{
			desc: "cannot be optional",
			shape: struct {
				In

				Foo []string `group:"foo" optional:"true"`
			}{},
			wantErr: "value groups cannot be optional",
		},
		{
			desc: "no flatten in In",
			shape: struct {
				In

				Foo []string `group:"foo,flatten"`
			}{},
			wantErr: "cannot use flatten in parameter value groups",
		},
	}

	for _, tt := range tests {
		t.Run(tt.desc, func(t *testing.T) {
			_, err := newParamObject(reflect.TypeOf(tt.shape), newScope())
			require.Error(t, err, "expected failure")
			assert.Contains(t, err.Error(), tt.wantErr)
		})
	}
}<|MERGE_RESOLUTION|>--- conflicted
+++ resolved
@@ -33,12 +33,8 @@
 	p, err := newParamList(reflect.TypeOf(func() io.Writer { return nil }), newScope())
 	require.NoError(t, err)
 	assert.Panics(t, func() {
-<<<<<<< HEAD
 		var target reflect.Value
-		p.Build(newScope(), false /* decorating */, &target)
-=======
-		p.Build(newScope())
->>>>>>> 6048b1b5
+		p.Build(newScope(), &target)
 	})
 }
 
