--- conflicted
+++ resolved
@@ -82,18 +82,14 @@
 		s.isVerifiedAcyclic = true
 	}
 
-<<<<<<< HEAD
 	var args []reflect.Value
 
-	d := pl.BuildList(s, false /* decorating */, &args)
+	d := pl.BuildList(s, &args)
 	d.Observe(func(err2 error) {
 		err = err2
 	})
 	s.sched.Flush()
 
-=======
-	args, err := pl.BuildList(s)
->>>>>>> 6048b1b5
 	if err != nil {
 		return errArgumentsFailed{
 			Func:   digreflect.InspectFunc(function),
