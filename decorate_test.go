--- conflicted
+++ resolved
@@ -585,7 +585,6 @@
 	})
 }
 
-<<<<<<< HEAD
 func TestMultipleDecorates(t *testing.T) {
 	t.Run("decorate same type from parent and child, invoke child first", func(t *testing.T) {
 		t.Parallel()
@@ -717,7 +716,8 @@
 			assert.ElementsMatch(t, []int{2, 3, 4}, a.Values)
 		})
 	})
-=======
+}
+
 func TestFillDecorateInfoString(t *testing.T) {
 	t.Parallel()
 
@@ -734,6 +734,4 @@
 		assert.NotEqual(t, fmt.Sprint(opt), "FillDecorateInfo(0x0)")
 		assert.Contains(t, fmt.Sprint(opt), "FillDecorateInfo(0x")
 	})
-
->>>>>>> a7e23e31
 }