--- conflicted
+++ resolved
@@ -10,9 +10,5 @@
 require (
 	github.com/davecgh/go-spew v1.1.1 // indirect
 	github.com/pmezard/go-difflib v1.0.0 // indirect
-<<<<<<< HEAD
-	gopkg.in/yaml.v3 v3.0.0-20200313102051-9f266ea9e77c // indirect
-=======
 	gopkg.in/yaml.v3 v3.0.1 // indirect
->>>>>>> dec73fad
 )