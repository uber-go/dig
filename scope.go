--- conflicted
+++ resolved
@@ -85,21 +85,12 @@
 
 func newScope() *Scope {
 	s := &Scope{
-<<<<<<< HEAD
-		name:            "container",
 		providers:       make(map[key][]*constructorNode),
 		values:          make(map[key]reflect.Value),
 		decoratedValues: make(map[key]reflect.Value),
 		groups:          make(map[key][]reflect.Value),
 		invokerFn:       defaultInvoker,
 		rand:            rand.New(rand.NewSource(time.Now().UnixNano())),
-=======
-		providers: make(map[key][]*constructorNode),
-		values:    make(map[key]reflect.Value),
-		groups:    make(map[key][]reflect.Value),
-		invokerFn: defaultInvoker,
-		rand:      rand.New(rand.NewSource(time.Now().UnixNano())),
->>>>>>> 5e5a20df
 	}
 	s.gh = newGraphHolder(s)
 	return s
