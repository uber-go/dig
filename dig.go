--- conflicted
+++ resolved
@@ -159,13 +159,8 @@
 	for i := 0; i < ctype.NumOut(); i++ {
 		outt := ctype.Out(i)
 
-<<<<<<< HEAD
 		err := traverseOutTypes(key{t: outt}, func(k key) error {
-			if k.t == _errType {
-=======
-		err := traverseOutTypes(outt, func(rt reflect.Type) error {
-			if isError(rt) {
->>>>>>> 632a1b2b
+			if isError(k.t) {
 				// Don't register errors into the container.
 				return nil
 			}
@@ -257,13 +252,9 @@
 
 	// Provide-time validation ensures that all constructors return at least
 	// one value.
-<<<<<<< HEAD
-	if err := constructed[len(constructed)-1]; err.Type() == _errType && err.Interface() != nil {
-		return _noValue, fmt.Errorf("constructor %v for type %v failed: %v", n.ctype, e.t, err.Interface())
-=======
 	if err := constructed[len(constructed)-1]; isError(err.Type()) && err.Interface() != nil {
-		return _noValue, fmt.Errorf("constructor %v for type %v failed: %v", n.ctype, t, err.Interface())
->>>>>>> 632a1b2b
+		return _noValue, fmt.Errorf(
+			"constructor %v for type %v failed: %v", n.ctype, e.t, err.Interface())
 	}
 
 	for _, con := range constructed {
