--- conflicted
+++ resolved
@@ -60,17 +60,11 @@
 func (f optionFunc) applyOption(c *Container) { f(c) }
 
 type provideOptions struct {
-<<<<<<< HEAD
-	Name  string
-	Group string
-	Info  *ProvideInfo
-	As    []interface{}
-=======
 	Name     string
 	Group    string
 	Info     *ProvideInfo
+	As       []interface{}
 	Location *digreflect.Func
->>>>>>> 1e847080
 }
 
 func (o *provideOptions) Validate() error {
@@ -228,7 +222,6 @@
 	})
 }
 
-<<<<<<< HEAD
 // As is a ProvideOption that specifies that the value produced by the
 // constructor implements one or more other interfaces and is provided
 // to the container as those interfaces.
@@ -274,7 +267,9 @@
 func As(i ...interface{}) ProvideOption {
 	return provideOptionFunc(func(opts *provideOptions) {
 		opts.As = append(opts.As, i...)
-=======
+	})
+}
+
 // LocationForPC is a ProvideOption which specifies an alternate function program
 // counter address to be used for debug information. The package, name, file and
 // line number of this alternate function address will be used in error messages
@@ -284,7 +279,6 @@
 func LocationForPC(pc uintptr) ProvideOption {
 	return provideOptionFunc(func(opts *provideOptions) {
 		opts.Location = digreflect.InspectFuncPC(pc)
->>>>>>> 1e847080
 	})
 }
 
@@ -628,11 +622,8 @@
 		nodeOptions{
 			ResultName:  opts.Name,
 			ResultGroup: opts.Group,
-<<<<<<< HEAD
 			ResultAs:    opts.As,
-=======
 			Location:    opts.Location,
->>>>>>> 1e847080
 		},
 	)
 	if err != nil {
@@ -849,11 +840,8 @@
 	// belong to the specified value group or implement any of the interfaces.
 	ResultName  string
 	ResultGroup string
-<<<<<<< HEAD
 	ResultAs    []interface{}
-=======
 	Location    *digreflect.Func
->>>>>>> 1e847080
 }
 
 func newNode(ctor interface{}, opts nodeOptions) (*node, error) {
