// Copyright (c) 2018 Uber Technologies, Inc.
//
// Permission is hereby granted, free of charge, to any person obtaining a copy
// of this software and associated documentation files (the "Software"), to deal
// in the Software without restriction, including without limitation the rights
// to use, copy, modify, merge, publish, distribute, sublicense, and/or sell
// copies of the Software, and to permit persons to whom the Software is
// furnished to do so, subject to the following conditions:
//
// The above copyright notice and this permission notice shall be included in
// all copies or substantial portions of the Software.
//
// THE SOFTWARE IS PROVIDED "AS IS", WITHOUT WARRANTY OF ANY KIND, EXPRESS OR
// IMPLIED, INCLUDING BUT NOT LIMITED TO THE WARRANTIES OF MERCHANTABILITY,
// FITNESS FOR A PARTICULAR PURPOSE AND NONINFRINGEMENT. IN NO EVENT SHALL THE
// AUTHORS OR COPYRIGHT HOLDERS BE LIABLE FOR ANY CLAIM, DAMAGES OR OTHER
// LIABILITY, WHETHER IN AN ACTION OF CONTRACT, TORT OR OTHERWISE, ARISING FROM,
// OUT OF OR IN CONNECTION WITH THE SOFTWARE OR THE USE OR OTHER DEALINGS IN
// THE SOFTWARE.

package dig

import (
	"bytes"
	"errors"
	"fmt"
	"io"
	"io/ioutil"
	"math/rand"
	"os"
	"reflect"
	"testing"
	"time"

	"github.com/stretchr/testify/assert"
	"github.com/stretchr/testify/require"

	"go.uber.org/dig/internal/digreflect"
	"go.uber.org/dig/internal/dot"
)

func TestEndToEndSuccess(t *testing.T) {
	t.Parallel()

	t.Run("pointer constructor", func(t *testing.T) {
		c := New()
		var b *bytes.Buffer
		require.NoError(t, c.Provide(func() *bytes.Buffer {
			b = &bytes.Buffer{}
			return b
		}), "provide failed")
		require.NoError(t, c.Invoke(func(got *bytes.Buffer) {
			require.NotNil(t, got, "invoke got nil buffer")
			require.True(t, got == b, "invoke got wrong buffer")
		}), "invoke failed")
	})

	t.Run("nil pointer constructor", func(t *testing.T) {
		// Dig shouldn't forbid this - it's perfectly reasonable to explicitly
		// provide a typed nil, since that's often a convenient way to supply a
		// default no-op implementation.
		c := New()
		require.NoError(t, c.Provide(func() *bytes.Buffer { return nil }), "provide failed")
		require.NoError(t, c.Invoke(func(b *bytes.Buffer) {
			require.Nil(t, b, "expected to get nil buffer")
		}), "invoke failed")
	})

	t.Run("struct constructor", func(t *testing.T) {
		c := New()
		var buf bytes.Buffer
		buf.WriteString("foo")
		require.NoError(t, c.Provide(func() bytes.Buffer { return buf }), "provide failed")
		require.NoError(t, c.Invoke(func(b bytes.Buffer) {
			// ensure we're getting back the buffer we put in
			require.Equal(t, "foo", buf.String(), "invoke got new buffer")
		}), "invoke failed")
	})

	t.Run("slice constructor", func(t *testing.T) {
		c := New()
		b1 := &bytes.Buffer{}
		b2 := &bytes.Buffer{}
		require.NoError(t, c.Provide(func() []*bytes.Buffer {
			return []*bytes.Buffer{b1, b2}
		}), "provide failed")
		require.NoError(t, c.Invoke(func(bs []*bytes.Buffer) {
			require.Equal(t, 2, len(bs), "invoke got unexpected number of buffers")
			require.True(t, b1 == bs[0], "first item did not match")
			require.True(t, b2 == bs[1], "second item did not match")
		}), "invoke failed")
	})

	t.Run("array constructor", func(t *testing.T) {
		c := New()
		bufs := [1]*bytes.Buffer{{}}
		require.NoError(t, c.Provide(func() [1]*bytes.Buffer { return bufs }), "provide failed")
		require.NoError(t, c.Invoke(func(bs [1]*bytes.Buffer) {
			require.NotNil(t, bs[0], "invoke got new array")
		}), "invoke failed")
	})

	t.Run("map constructor", func(t *testing.T) {
		c := New()
		require.NoError(t, c.Provide(func() map[string]string {
			return map[string]string{}
		}), "provide failed")
		require.NoError(t, c.Invoke(func(m map[string]string) {
			require.NotNil(t, m, "invoke got zero value map")
		}), "invoke failed")
	})

	t.Run("channel constructor", func(t *testing.T) {
		c := New()
		require.NoError(t, c.Provide(func() chan int {
			return make(chan int)
		}), "provide failed")
		require.NoError(t, c.Invoke(func(ch chan int) {
			require.NotNil(t, ch, "invoke got nil chan")
		}), "invoke failed")
	})

	t.Run("func constructor", func(t *testing.T) {
		c := New()
		require.NoError(t, c.Provide(func() func(int) {
			return func(int) {}
		}), "provide failed")
		require.NoError(t, c.Invoke(func(f func(int)) {
			require.NotNil(t, f, "invoke got nil function pointer")
		}), "invoke failed")
	})

	t.Run("interface constructor", func(t *testing.T) {
		c := New()
		require.NoError(t, c.Provide(func() io.Writer {
			return &bytes.Buffer{}
		}), "provide failed")
		require.NoError(t, c.Invoke(func(w io.Writer) {
			require.NotNil(t, w, "invoke got nil interface")
		}), "invoke failed")
	})

	t.Run("param", func(t *testing.T) {
		c := New()
		type contents string
		type Args struct {
			In

			Contents contents
		}

		require.NoError(t,
			c.Provide(func(args Args) *bytes.Buffer {
				require.NotEmpty(t, args.Contents, "contents must not be empty")
				return bytes.NewBufferString(string(args.Contents))
			}), "provide constructor failed")

		require.NoError(t,
			c.Provide(func() contents { return "hello world" }),
			"provide value failed")

		require.NoError(t, c.Invoke(func(buff *bytes.Buffer) {
			out, err := ioutil.ReadAll(buff)
			require.NoError(t, err, "read from buffer failed")
			require.Equal(t, "hello world", string(out), "contents don't match")
		}))
	})

	t.Run("invoke param", func(t *testing.T) {
		c := New()
		require.NoError(t, c.Provide(func() *bytes.Buffer {
			return new(bytes.Buffer)
		}), "provide failed")

		type Args struct {
			In

			*bytes.Buffer
		}

		require.NoError(t, c.Invoke(func(args Args) {
			require.NotNil(t, args.Buffer, "invoke got nil buffer")
		}))
	})

	t.Run("param wrapper", func(t *testing.T) {
		var (
			buff   *bytes.Buffer
			called bool
		)

		c := New()
		require.NoError(t, c.Provide(func() *bytes.Buffer {
			require.False(t, called, "constructor must be called exactly once")
			called = true
			buff = new(bytes.Buffer)
			return buff
		}), "provide failed")

		type MyParam struct{ In }

		type Args struct {
			MyParam

			Buffer *bytes.Buffer
		}

		require.NoError(t, c.Invoke(func(args Args) {
			require.True(t, called, "constructor must be called first")
			require.NotNil(t, args.Buffer, "invoke got nil buffer")
			require.True(t, args.Buffer == buff, "buffer must match constructor's return value")
		}))
	})

	t.Run("param recurse", func(t *testing.T) {
		type anotherParam struct {
			In

			Buffer *bytes.Buffer
		}

		type someParam struct {
			In

			Buffer  *bytes.Buffer
			Another anotherParam
		}

		var (
			buff   *bytes.Buffer
			called bool
		)

		c := New()
		require.NoError(t, c.Provide(func() *bytes.Buffer {
			require.False(t, called, "constructor must be called exactly once")
			called = true
			buff = new(bytes.Buffer)
			return buff
		}), "provide must not fail")

		require.NoError(t, c.Invoke(func(p someParam) {
			require.True(t, called, "constructor must be called first")

			require.NotNil(t, p.Buffer, "someParam.Buffer must not be nil")
			require.NotNil(t, p.Another.Buffer, "anotherParam.Buffer must not be nil")

			require.True(t, p.Buffer == p.Another.Buffer, "buffers fields must match")
			require.True(t, p.Buffer == buff, "buffer must match constructor's return value")
		}), "invoke must not fail")
	})

	t.Run("multiple-type constructor", func(t *testing.T) {
		c := New()
		constructor := func() (*bytes.Buffer, []int, error) {
			return &bytes.Buffer{}, []int{42}, nil
		}
		consumer := func(b *bytes.Buffer, nums []int) {
			assert.NotNil(t, b, "invoke got nil buffer")
			assert.Equal(t, 1, len(nums), "invoke got empty slice")
		}
		require.NoError(t, c.Provide(constructor), "provide failed")
		require.NoError(t, c.Invoke(consumer), "invoke failed")
	})

	t.Run("multiple-type constructor is called once", func(t *testing.T) {
		c := New()
		type A struct{}
		type B struct{}
		count := 0
		constructor := func() (*A, *B, error) {
			count++
			return &A{}, &B{}, nil
		}
		getA := func(a *A) {
			assert.NotNil(t, a, "got nil A")
		}
		getB := func(b *B) {
			assert.NotNil(t, b, "got nil B")
		}
		require.NoError(t, c.Provide(constructor), "provide failed")
		require.NoError(t, c.Invoke(getA), "A invoke failed")
		require.NoError(t, c.Invoke(getB), "B invoke failed")
		require.NoError(t, c.Invoke(func(a *A, b *B) {}), "AB invoke failed")
		require.Equal(t, 1, count, "Constructor must be called once")
	})

	t.Run("method invocation inside Invoke", func(t *testing.T) {
		c := New()
		type A struct{}
		type B struct{}
		cA := func() (*A, error) {
			return &A{}, nil
		}
		cB := func() (*B, error) {
			return &B{}, nil
		}
		getA := func(a *A) {
			c.Invoke(func(b *B) {
				assert.NotNil(t, b, "got nil B")
			})
			assert.NotNil(t, a, "got nil A")
		}

		require.NoError(t, c.Provide(cA), "provide failed")
		require.NoError(t, c.Provide(cB), "provide failed")
		require.NoError(t, c.Invoke(getA), "A invoke failed")
	})

	t.Run("collections and instances of same type", func(t *testing.T) {
		c := New()
		require.NoError(t, c.Provide(func() []*bytes.Buffer {
			return []*bytes.Buffer{{}}
		}), "providing collection failed")
		require.NoError(t, c.Provide(func() *bytes.Buffer {
			return &bytes.Buffer{}
		}), "providing pointer failed")
	})

	t.Run("optional param field", func(t *testing.T) {
		type type1 struct{}
		type type2 struct{}
		type type3 struct{}
		type type4 struct{}
		type type5 struct{}
		constructor := func() (*type1, *type3, *type4) {
			return &type1{}, &type3{}, &type4{}
		}

		c := New()
		type param struct {
			In

			T1 *type1 // regular 'ol type
			T2 *type2 `optional:"true" useless_tag:"false"` // optional type NOT in the graph
			T3 *type3 `unrelated:"foo=42, optional"`        // type in the graph with unrelated tag
			T4 *type4 `optional:"true"`                     // optional type present in the graph
			T5 *type5 `optional:"t"`                        // optional type NOT in the graph with "yes"
		}
		require.NoError(t, c.Provide(constructor))
		require.NoError(t, c.Invoke(func(p param) {
			require.NotNil(t, p.T1, "whole param struct should not be nil")
			assert.Nil(t, p.T2, "optional type not in the graph should return nil")
			assert.NotNil(t, p.T3, "required type with unrelated tag not in the graph")
			assert.NotNil(t, p.T4, "optional type in the graph should not return nil")
			assert.Nil(t, p.T5, "optional type not in the graph should return nil")
		}))
	})

	t.Run("out type inserts multiple objects into the graph", func(t *testing.T) {
		type A struct{ name string }
		type B struct{ name string }
		type Ret struct {
			Out
			A  // value type A
			*B // pointer type *B
		}
		myA := A{"string A"}
		myB := &B{"string B"}

		c := New()
		require.NoError(t, c.Provide(func() Ret {
			return Ret{A: myA, B: myB}
		}), "provide for the Ret struct should succeed")
		require.NoError(t, c.Invoke(func(a A, b *B) {
			assert.Equal(t, a.name, "string A", "value type should work for dig.Out")
			assert.Equal(t, b.name, "string B", "pointer should work for dig.Out")
			assert.True(t, myA == a, "should get the same pointer for &A")
			assert.Equal(t, b, myB, "b and myB should be uqual")
		}))
	})

	t.Run("constructor with optional", func(t *testing.T) {
		type type1 struct{}
		type type2 struct{}

		type param struct {
			In

			T1 *type1 `optional:"true"`
		}

		c := New()

		var gave *type2
		require.NoError(t, c.Provide(func(p param) *type2 {
			require.Nil(t, p.T1, "T1 must be nil")
			gave = &type2{}
			return gave
		}), "provide failed")

		require.NoError(t, c.Invoke(func(got *type2) {
			require.True(t, got == gave, "type2 reference must be the same")
		}), "invoke failed")
	})

	t.Run("nested dependencies", func(t *testing.T) {
		c := New()

		type A struct{ name string }
		type B struct{ name string }
		type C struct{ name string }

		require.NoError(t, c.Provide(func() A { return A{"->A"} }))
		require.NoError(t, c.Provide(func(A) B { return B{"A->B"} }))
		require.NoError(t, c.Provide(func(A, B) C { return C{"AB->C"} }))
		require.NoError(t, c.Invoke(func(a A, b B, c C) {
			assert.Equal(t, a, A{"->A"})
			assert.Equal(t, b, B{"A->B"})
			assert.Equal(t, c, C{"AB->C"})
		}), "invoking should succeed")
	})

	t.Run("primitives", func(t *testing.T) {
		c := New()
		require.NoError(t, c.Provide(func() string { return "piper" }), "string provide failed")
		require.NoError(t, c.Provide(func() int { return 42 }), "int provide failed")
		require.NoError(t, c.Provide(func() int64 { return 24 }), "int provide failed")
		require.NoError(t, c.Provide(func() time.Duration {
			return 10 * time.Second
		}), "time.Duration provide failed")
		require.NoError(t, c.Invoke(func(i64 int64, i int, s string, d time.Duration) {
			assert.Equal(t, 42, i)
			assert.Equal(t, int64(24), i64)
			assert.Equal(t, "piper", s)
			assert.Equal(t, 10*time.Second, d)
		}))
	})

	t.Run("out types recurse", func(t *testing.T) {
		type A struct{}
		type B struct{}
		type C struct{}
		// Contains A
		type Ret1 struct {
			Out
			*A
		}
		// Contains *A (through Ret1), *B and C
		type Ret2 struct {
			Ret1
			*B
			C
		}
		c := New()

		require.NoError(t, c.Provide(func() Ret2 {
			return Ret2{
				Ret1: Ret1{
					A: &A{},
				},
				B: &B{},
				C: C{},
			}
		}), "provide for the Ret struct should succeed")
		require.NoError(t, c.Invoke(func(a *A, b *B, c C) {
			require.NotNil(t, a, "*A should be part of the container through Ret2->Ret1")
		}))
	})

	t.Run("named instances can be created with tags", func(t *testing.T) {
		c := New()
		type A struct{ idx int }

		// returns three named instances of A
		type ret struct {
			Out

			A1 A `name:"first"`
			A2 A `name:"second"`
			A3 A `name:"third"`
		}

		// requires two specific named instances
		type param struct {
			In

			A1 A `name:"first"`
			A3 A `name:"third"`
		}
		require.NoError(t, c.Provide(func() ret {
			return ret{A1: A{1}, A2: A{2}, A3: A{3}}
		}), "provide for three named instances should succeed")
		require.NoError(t, c.Invoke(func(p param) {
			assert.Equal(t, 1, p.A1.idx)
			assert.Equal(t, 3, p.A3.idx)
		}), "invoke should succeed, pulling out two named instances")
	})

	t.Run("named instances can be created with Name option", func(t *testing.T) {
		c := New()

		type A struct{ idx int }

		buildConstructor := func(idx int) func() A {
			return func() A { return A{idx: idx} }
		}

		require.NoError(t, c.Provide(buildConstructor(1), Name("first")))
		require.NoError(t, c.Provide(buildConstructor(2), Name("second")))
		require.NoError(t, c.Provide(buildConstructor(3), Name("third")))

		type param struct {
			In

			A1 A `name:"first"`
			A3 A `name:"third"`
		}

		require.NoError(t, c.Invoke(func(p param) {
			assert.Equal(t, 1, p.A1.idx)
			assert.Equal(t, 3, p.A3.idx)
		}), "invoke should succeed, pulling out two named instances")
	})

	t.Run("named and unnamed instances coexist", func(t *testing.T) {
		c := New()
		type A struct{ idx int }

		type out struct {
			Out

			A `name:"foo"`
		}

		require.NoError(t, c.Provide(func() out { return out{A: A{1}} }))
		require.NoError(t, c.Provide(func() A { return A{2} }))

		type in struct {
			In

			A1 A `name:"foo"`
			A2 A
		}
		require.NoError(t, c.Invoke(func(i in) {
			assert.Equal(t, 1, i.A1.idx)
			assert.Equal(t, 2, i.A2.idx)
		}))
	})

	t.Run("named instances recurse", func(t *testing.T) {
		c := New()
		type A struct{ idx int }

		type Ret1 struct {
			Out

			A1 A `name:"first"`
		}
		type Ret2 struct {
			Ret1

			A2 A `name:"second"`
		}
		type param struct {
			In

			A1 A `name:"first"`  // should come from ret1 through ret2
			A2 A `name:"second"` // should come from ret2
		}
		require.NoError(t, c.Provide(func() Ret2 {
			return Ret2{
				Ret1: Ret1{
					A1: A{1},
				},
				A2: A{2},
			}
		}))
		require.NoError(t, c.Invoke(func(p param) {
			assert.Equal(t, 1, p.A1.idx)
			assert.Equal(t, 2, p.A2.idx)
		}), "invoke should succeed, pulling out two named instances")
	})

	t.Run("named instances do not cause cycles", func(t *testing.T) {
		c := New()
		type A struct{ idx int }
		type param struct {
			In
			A `name:"uno"`
		}
		type paramBoth struct {
			In

			A1 A `name:"uno"`
			A2 A `name:"dos"`
		}
		type retUno struct {
			Out
			A `name:"uno"`
		}
		type retDos struct {
			Out
			A `name:"dos"`
		}

		require.NoError(t, c.Provide(func() retUno {
			return retUno{A: A{1}}
		}), `should be able to provide A[name="uno"]`)
		require.NoError(t, c.Provide(func(p param) retDos {
			return retDos{A: A{2}}
		}), `A[name="dos"] should be able to rely on A[name="uno"]`)
		require.NoError(t, c.Invoke(func(p paramBoth) {
			assert.Equal(t, 1, p.A1.idx)
			assert.Equal(t, 2, p.A2.idx)
		}), "both objects should be successfully resolved on Invoke")
	})

	t.Run("invoke on a type that depends on named parameters", func(t *testing.T) {
		c := New()
		type A struct{ idx int }
		type B struct{ sum int }
		type param struct {
			In

			A1 *A `name:"foo"`
			A2 *A `name:"bar"`
			A3 *A `name:"baz" optional:"true"`
		}
		type ret struct {
			Out

			A1 *A `name:"foo"`
			A2 *A `name:"bar"`
		}
		require.NoError(t, c.Provide(func() (ret, error) {
			return ret{
				A1: &A{1},
				A2: &A{2},
			}, nil
		}), "should be able to provide A1 and A2 into the graph")
		require.NoError(t, c.Provide(func(p param) *B {
			return &B{sum: p.A1.idx + p.A2.idx}
		}), "should be able to provide *B that relies on two named types")
		require.NoError(t, c.Invoke(func(b *B) {
			require.Equal(t, 3, b.sum)
		}))
	})

	t.Run("dynamically generated dig.In", func(t *testing.T) {
		// This test verifies that a dig.In generated using reflect.StructOf
		// works with our dig.In detection logic.
		c := New()

		type type1 struct{}
		type type2 struct{}

		var gave *type1
		new1 := func() *type1 {
			require.Nil(t, gave, "constructor must be called only once")
			gave = &type1{}
			return gave
		}

		require.NoError(t, c.Provide(new1), "failed to provide constructor")

		// We generate a struct that embeds dig.In.
		//
		// Note that the fix for https://github.com/golang/go/issues/18780
		// requires that StructField.Name is always set but versions of Go
		// older than 1.9 expect Name to be empty for embedded fields.
		//
		// We use utils_for_go19_test and utils_for_pre_go19_test with build
		// tags to implement this behavior differently in the two Go versions.

		inType := reflect.StructOf([]reflect.StructField{
			anonymousField(reflect.TypeOf(In{})),
			{
				Name: "Foo",
				Type: reflect.TypeOf(&type1{}),
			},
			{
				Name: "Bar",
				Type: reflect.TypeOf(&type2{}),
				Tag:  `optional:"true"`,
			},
		})

		// We generate a function that relies on that struct and validates the
		// result.
		fn := reflect.MakeFunc(
			reflect.FuncOf([]reflect.Type{inType}, nil /* returns */, false /* variadic */),
			func(args []reflect.Value) []reflect.Value {
				require.Len(t, args, 1, "expected only one argument")
				require.Equal(t, reflect.Struct, args[0].Kind(), "argument must be a struct")
				require.Equal(t, 3, args[0].NumField(), "struct must have two fields")

				t1, ok := args[0].Field(1).Interface().(*type1)
				require.True(t, ok, "field must be a type1")
				require.NotNil(t, t1, "value must not be nil")
				require.True(t, t1 == gave, "value must match constructor's return value")

				require.True(t, args[0].Field(2).IsNil(), "type2 must be nil")
				return nil
			},
		)

		require.NoError(t, c.Invoke(fn.Interface()), "invoke failed")
	})

	t.Run("dynamically generated dig.Out", func(t *testing.T) {
		// This test verifies that a dig.Out generated using reflect.StructOf
		// works with our dig.Out detection logic.

		c := New()

		type A struct{ Value int }

		outType := reflect.StructOf([]reflect.StructField{
			anonymousField(reflect.TypeOf(Out{})),
			{
				Name: "Foo",
				Type: reflect.TypeOf(&A{}),
				Tag:  `name:"foo"`,
			},
			{
				Name: "Bar",
				Type: reflect.TypeOf(&A{}),
				Tag:  `name:"bar"`,
			},
		})

		fn := reflect.MakeFunc(
			reflect.FuncOf(nil /* params */, []reflect.Type{outType}, false /* variadic */),
			func([]reflect.Value) []reflect.Value {
				result := reflect.New(outType).Elem()
				result.Field(1).Set(reflect.ValueOf(&A{Value: 1}))
				result.Field(2).Set(reflect.ValueOf(&A{Value: 2}))
				return []reflect.Value{result}
			},
		)
		require.NoError(t, c.Provide(fn.Interface()), "provide failed")

		type params struct {
			In

			Foo *A `name:"foo"`
			Bar *A `name:"bar"`
			Baz *A `name:"baz" optional:"true"`
		}

		require.NoError(t, c.Invoke(func(p params) {
			assert.Equal(t, &A{Value: 1}, p.Foo, "Foo must match")
			assert.Equal(t, &A{Value: 2}, p.Bar, "Bar must match")
			assert.Nil(t, p.Baz, "Baz must be unset")
		}), "invoke failed")
	})

	t.Run("variadic arguments invoke", func(t *testing.T) {
		c := New()

		type A struct{}

		var gaveA *A
		require.NoError(t, c.Provide(func() *A {
			gaveA = &A{}
			return gaveA
		}), "failed to provide A")

		require.NoError(t, c.Provide(func() []*A {
			panic("[]*A constructor must not be called.")
		}), "failed to provide A slice")

		require.NoError(t, c.Invoke(func(a *A, as ...*A) {
			require.NotNil(t, a, "A must not be nil")
			require.True(t, a == gaveA, "A must match")
			require.Empty(t, as, "varargs must be empty")
		}), "failed to invoke")
	})

	t.Run("variadic arguments dependency", func(t *testing.T) {
		c := New()

		type A struct{}
		type B struct{}

		var gaveA *A
		require.NoError(t, c.Provide(func() *A {
			gaveA = &A{}
			return gaveA
		}), "failed to provide A")

		require.NoError(t, c.Provide(func() []*A {
			panic("[]*A constructor must not be called.")
		}), "failed to provide A slice")

		var gaveB *B
		require.NoError(t, c.Provide(func(a *A, as ...*A) *B {
			require.NotNil(t, a, "A must not be nil")
			require.True(t, a == gaveA, "A must match")
			require.Empty(t, as, "varargs must be empty")
			gaveB = &B{}
			return gaveB
		}), "failed to provide B")

		require.NoError(t, c.Invoke(func(b *B) {
			require.NotNil(t, b, "B must not be nil")
			require.True(t, b == gaveB, "B must match")
		}), "failed to invoke")
	})

	t.Run("non-error return arguments from invoke are ignored", func(t *testing.T) {
		c := New()
		type A struct{}
		type B struct{}

		require.NoError(t, c.Provide(func() A { return A{} }))
		require.NoError(t, c.Invoke(func(A) B { return B{} }))

		err := c.Invoke(func(B) {})
		require.Error(t, err, "invoking with B param should error out")
		assertErrorMatches(t, err,
			`missing dependencies for function "go.uber.org/dig".TestEndToEndSuccess.func\S+ \(\S+/src/go.uber.org/dig/dig_test.go:\d+\):`,
			"type dig.B is not in the container,",
			"did you mean to Provide it?",
		)
	})
}

func TestGroups(t *testing.T) {
	t.Run("empty slice received without provides", func(t *testing.T) {
		c := New()

		type in struct {
			In

			Values []int `group:"foo"`
		}

		require.NoError(t, c.Invoke(func(i in) {
			require.Empty(t, i.Values)
		}), "failed to invoke")
	})

	t.Run("values are provided", func(t *testing.T) {
		c := New(setRand(rand.New(rand.NewSource(0))))

		type out struct {
			Out

			Value int `group:"val"`
		}

		provide := func(i int) {
			require.NoError(t, c.Provide(func() out {
				return out{Value: i}
			}), "failed to provide ")
		}

		provide(1)
		provide(2)
		provide(3)

		type in struct {
			In

			Values []int `group:"val"`
		}

		require.NoError(t, c.Invoke(func(i in) {
			assert.Equal(t, []int{2, 3, 1}, i.Values)
		}), "invoke failed")
	})

	t.Run("constructor is called at most once", func(t *testing.T) {
		c := New(setRand(rand.New(rand.NewSource(0))))

		type out struct {
			Out

			Result string `group:"s"`
		}

		calls := make(map[string]int)

		provide := func(i string) {
			require.NoError(t, c.Provide(func() out {
				calls[i]++
				return out{Result: i}
			}), "failed to provide")
		}

		provide("foo")
		provide("bar")
		provide("baz")

		type in struct {
			In

			Results []string `group:"s"`
		}

		// Expected value of in.Results in consecutive calls.
		expected := [][]string{
			{"bar", "baz", "foo"},
			{"foo", "baz", "bar"},
			{"baz", "bar", "foo"},
			{"bar", "foo", "baz"},
		}

		for i, want := range expected {
			require.NoError(t, c.Invoke(func(i in) {
				require.Equal(t, want, i.Results)
			}), "invoke %d failed", i)
		}

		for s, v := range calls {
			assert.Equal(t, 1, v, "constructor for %q called too many times", s)
		}
	})

	t.Run("consume groups in constructor", func(t *testing.T) {
		c := New(setRand(rand.New(rand.NewSource(0))))

		type out struct {
			Out

			Result []string `group:"hi"`
		}

		provideStrings := func(strings ...string) {
			require.NoError(t, c.Provide(func() out {
				return out{Result: strings}
			}), "failed to provide")
		}

		provideStrings("1", "2")
		provideStrings("3", "4", "5")
		provideStrings("6")
		provideStrings("7", "8", "9", "10")

		type setParams struct {
			In

			Strings [][]string `group:"hi"`
		}
		require.NoError(t, c.Provide(func(p setParams) map[string]struct{} {
			m := make(map[string]struct{})
			for _, ss := range p.Strings {
				for _, s := range ss {
					m[s] = struct{}{}
				}
			}
			return m
		}), "failed to provide set constructor")

		require.NoError(t, c.Invoke(func(got map[string]struct{}) {
			assert.Equal(t, map[string]struct{}{
				"1": {}, "2": {}, "3": {}, "4": {}, "5": {},
				"6": {}, "7": {}, "8": {}, "9": {}, "10": {},
			}, got)
		}), "failed to invoke")
	})

	t.Run("provide multiple values", func(t *testing.T) {
		c := New(setRand(rand.New(rand.NewSource(0))))

		type outInt struct {
			Out
			Int int `group:"foo"`
		}

		provideInt := func(i int) {
			require.NoError(t, c.Provide(func() (outInt, error) {
				return outInt{Int: i}, nil
			}), "failed to provide int")
		}

		type outString struct {
			Out
			String string `group:"foo"`
		}

		provideString := func(s string) {
			require.NoError(t, c.Provide(func() outString {
				return outString{String: s}
			}), "failed to provide string")
		}

		type outBoth struct {
			Out

			Int    int    `group:"foo"`
			String string `group:"foo"`
		}

		provideBoth := func(i int, s string) {
			require.NoError(t, c.Provide(func() (outBoth, error) {
				return outBoth{Int: i, String: s}, nil
			}), "failed to provide both")
		}

		provideInt(1)
		provideString("foo")
		provideBoth(2, "bar")
		provideString("baz")
		provideInt(3)
		provideBoth(4, "qux")
		provideBoth(5, "quux")
		provideInt(6)
		provideInt(7)

		type in struct {
			In

			Ints    []int    `group:"foo"`
			Strings []string `group:"foo"`
		}

		require.NoError(t, c.Invoke(func(got in) {
			assert.Equal(t, in{
				Ints:    []int{5, 3, 4, 1, 6, 7, 2},
				Strings: []string{"foo", "bar", "baz", "quux", "qux"},
			}, got)
		}), "failed to invoke")
	})

	t.Run("duplicate values are supported", func(t *testing.T) {
		c := New(setRand(rand.New(rand.NewSource(0))))

		type out struct {
			Out

			Result string `group:"s"`
		}

		provide := func(i string) {
			require.NoError(t, c.Provide(func() out {
				return out{Result: i}
			}), "failed to provide")
		}

		provide("a")
		provide("b")
		provide("c")
		provide("a")
		provide("d")
		provide("d")
		provide("a")
		provide("e")

		type stringSlice []string

		type in struct {
			In

			Strings stringSlice `group:"s"`
		}

		require.NoError(t, c.Invoke(func(i in) {
			assert.Equal(t,
				stringSlice{"d", "c", "a", "a", "d", "e", "b", "a"},
				i.Strings)
		}), "failed to invoke")
	})

	t.Run("failure to build a grouped value fails everything", func(t *testing.T) {
		c := New(setRand(rand.New(rand.NewSource(0))))

		type out struct {
			Out

			Result string `group:"x"`
		}

		require.NoError(t, c.Provide(func() (out, error) {
			return out{Result: "foo"}, nil
		}), "failed to provide")

		var gaveErr error
		require.NoError(t, c.Provide(func() (out, error) {
			gaveErr = errors.New("great sadness")
			return out{}, gaveErr
		}), "failed to provide")

		require.NoError(t, c.Provide(func() out {
			return out{Result: "bar"}
		}), "failed to provide")

		type in struct {
			In

			Strings []string `group:"x"`
		}

		err := c.Invoke(func(i in) {
			require.FailNow(t, "this function must not be called")
		})
		require.Error(t, err, "expected failure")
		assertErrorMatches(t, err,
			`could not build arguments for function "go.uber.org/dig".TestGroups`,
			`could not build value group string\[group="x"\]:`,
			`function "go.uber.org/dig".TestGroups\S+ \(\S+:\d+\) returned a non-nil error:`,
			"great sadness",
		)
		assert.Equal(t, gaveErr, RootCause(err))
	})
}

// --- END OF END TO END TESTS

func TestProvideConstructorErrors(t *testing.T) {
	t.Run("multiple-type constructor returns multiple objects of same type", func(t *testing.T) {
		c := New()
		type A struct{}
		constructor := func() (*A, *A, error) {
			return &A{}, &A{}, nil
		}
		require.Error(t, c.Provide(constructor), "provide failed")
	})

	t.Run("constructor consumes a dig.Out", func(t *testing.T) {
		c := New()
		type out struct {
			Out

			Reader io.Reader
		}

		type outPtr struct {
			*Out

			Reader io.Reader
		}

		tests := []struct {
			desc        string
			constructor interface{}
			msg         string
		}{
			{
				desc:        "dig.Out",
				constructor: func(out) io.Writer { return nil },
				msg:         "dig.out embeds a dig.Out",
			},
			{
				desc:        "*dig.Out",
				constructor: func(*out) io.Writer { return nil },
				msg:         `\*dig.out embeds a dig.Out`,
			},
			{
				desc:        "embeds *dig.Out",
				constructor: func(outPtr) io.Writer { return nil },
				msg:         `dig.outPtr embeds a dig.Out`,
			},
		}

		for _, tt := range tests {
			t.Run(tt.desc, func(t *testing.T) {
				err := c.Provide(tt.constructor)
				require.Error(t, err, "provide should fail")
				assertErrorMatches(t, err,
					`function "go.uber.org/dig".TestProvideConstructorErrors\S+ \(\S+:\d+\) cannot be provided:`,
					`bad argument 1:`,
					`cannot depend on result objects:`,
					tt.msg)
			})
		}
	})

	t.Run("name option cannot be provided for result structs", func(t *testing.T) {
		c := New()
		type A struct{ idx int }

		type out struct {
			Out

			A A
		}

		err := c.Provide(func() out {
			panic("this function must never be called")
		}, Name("second"))
		require.Error(t, err)

		assertErrorMatches(t, err,
			`function "go.uber.org/dig".TestProvideConstructorErrors\S+ \(\S+:\d+\) cannot be provided:`,
			`bad result 1:`,
			"cannot specify a name for result objects: dig.out embeds dig.Out",
		)
	})

	t.Run("name tags on result structs are not allowed", func(t *testing.T) {
		c := New()

		type Result1 struct {
			Out

			A string `name:"foo"`
		}

		type Result2 struct {
			Out

			Result1 Result1 `name:"bar"`
		}

		err := c.Provide(func() Result2 {
			panic("this function should never be called")
		})
		require.Error(t, err)

		assertErrorMatches(t, err,
			`function "go.uber.org/dig".TestProvideConstructorErrors\S+ \(\S+:\d+\) cannot be provided:`,
			`bad field "Result1" of dig.Result2:`,
			"cannot specify a name for result objects: dig.Result1 embeds dig.Out",
		)
	})
}

func TestProvideRespectsConstructorErrors(t *testing.T) {
	t.Run("constructor succeeds", func(t *testing.T) {
		c := New()
		require.NoError(t, c.Provide(func() (*bytes.Buffer, error) {
			return &bytes.Buffer{}, nil
		}), "provide failed")
		require.NoError(t, c.Invoke(func(b *bytes.Buffer) {
			require.NotNil(t, b, "invoke got nil buffer")
		}), "invoke failed")
	})
	t.Run("constructor fails", func(t *testing.T) {
		c := New()
		require.NoError(t, c.Provide(func() (*bytes.Buffer, error) {
			return nil, errors.New("oh no")
		}), "provide failed")

		var called bool
		err := c.Invoke(func(b *bytes.Buffer) { called = true })
		assertErrorMatches(t, err,
			`could not build arguments for function "go.uber.org/dig".TestProvideRespectsConstructorErrors\S+ \(\S+:\d+\):`,
			`failed to build \*bytes.Buffer:`,
			`function "go.uber.org/dig".TestProvideRespectsConstructorErrors\S+ \(\S+:\d+\) returned a non-nil error:`,
			`oh no`)
		assert.False(t, called, "shouldn't call invoked function when deps aren't available")
	})
}

func TestCantProvideObjects(t *testing.T) {
	t.Parallel()

	var writer io.Writer = &bytes.Buffer{}
	tests := []struct {
		object   interface{}
		typeDesc string
	}{
		{&bytes.Buffer{}, "pointer"},
		{bytes.Buffer{}, "struct"},
		{writer, "interface"},
		{map[string]string{}, "map"},
		{[]string{}, "slice"},
		{[1]string{}, "array"},
		{make(chan struct{}), "channel"},
	}

	for _, tt := range tests {
		t.Run(tt.typeDesc, func(t *testing.T) {
			c := New()
			assert.Error(t, c.Provide(tt.object))
		})
	}
}

func TestProvideWithWeirdNames(t *testing.T) {
	t.Parallel()

	t.Run("name with quotes", func(t *testing.T) {
		type type1 struct{ value int }

		c := New()

		require.NoError(t, c.Provide(func() *type1 {
			return &type1{42}
		}, Name(`foo"""bar`)))

		type params struct {
			In

			T *type1 `name:"foo\"\"\"bar"`
		}

		require.NoError(t, c.Invoke(func(p params) {
			assert.Equal(t, &type1{value: 42}, p.T)
		}))
	})

	t.Run("name with newline", func(t *testing.T) {
		type type1 struct{ value int }

		c := New()

		require.NoError(t, c.Provide(func() *type1 {
			return &type1{42}
		}, Name("foo\nbar")))

		type params struct {
			In

			T *type1 `name:"foo\nbar"`
		}

		require.NoError(t, c.Invoke(func(p params) {
			assert.Equal(t, &type1{value: 42}, p.T)
		}))
	})
}

func TestProvideInvalidName(t *testing.T) {
	t.Parallel()

	c := New()
	err := c.Provide(func() io.Reader {
		panic("this function must not be called")
	}, Name("foo`bar"))
	require.Error(t, err, "Provide must fail")
	assert.Contains(t, err.Error(), "invalid dig.Name(\"foo`bar\"): names cannot contain backquotes")
}

func TestCantProvideUntypedNil(t *testing.T) {
	t.Parallel()
	c := New()
	assert.Error(t, c.Provide(nil))
}

func TestCantProvideErrorLikeType(t *testing.T) {
	t.Parallel()

	tests := []interface{}{
		func() *os.PathError { return &os.PathError{} },
		func() error { return &os.PathError{} },
		func() (*os.PathError, error) { return &os.PathError{}, nil },
	}

	for _, tt := range tests {
		t.Run(fmt.Sprintf("%T", tt), func(t *testing.T) {
			c := New()
			assert.Error(t, c.Provide(tt), "providing errors should fail")
		})
	}
}

func TestCantProvideParameterObjects(t *testing.T) {
	t.Parallel()

	t.Run("constructor", func(t *testing.T) {
		type Args struct{ In }

		c := New()
		err := c.Provide(func() (Args, error) {
			panic("great sadness")
		})
		require.Error(t, err, "provide should fail")
		assertErrorMatches(t, err,
			`function "go.uber.org/dig".TestCantProvideParameterObjects\S+ \(\S+:\d+\) cannot be provided:`,
			"bad result 1:",
			`cannot provide parameter objects:`,
			`dig.Args embeds a dig.In`,
		)
	})

	t.Run("pointer from constructor", func(t *testing.T) {
		c := New()
		type Args struct{ In }

		args := &Args{}

		err := c.Provide(func() (*Args, error) { return args, nil })
		require.Error(t, err)
		assertErrorMatches(t, err,
			`function "go.uber.org/dig".TestCantProvideParameterObjects\S+ \(\S+:\d+\) cannot be provided:`,
			"bad result 1:",
			`cannot provide parameter objects:`,
			`\*dig.Args embeds a dig.In`,
		)
	})
}

func TestProvideKnownTypesFails(t *testing.T) {
	t.Parallel()

	provideArgs := []interface{}{
		func() *bytes.Buffer { return nil },
		func() (*bytes.Buffer, error) { return nil, nil },
	}

	for _, first := range provideArgs {
		t.Run(fmt.Sprintf("%T", first), func(t *testing.T) {
			c := New()
			require.NoError(t, c.Provide(first), "first provide must not fail")

			for _, second := range provideArgs {
				assert.Error(t, c.Provide(second), "second provide must fail")
			}
		})
	}
	t.Run("provide constructor twice", func(t *testing.T) {
		c := New()
		assert.NoError(t, c.Provide(func() *bytes.Buffer { return nil }))
		assert.Error(t, c.Provide(func() *bytes.Buffer { return nil }))
	})
}

func TestProvideCycleFails(t *testing.T) {
	t.Parallel()

	t.Run("parameters only", func(t *testing.T) {
		// A <- B <- C
		// |         ^
		// |_________|
		type A struct{}
		type B struct{}
		type C struct{}
		newA := func(*C) *A { return &A{} }
		newB := func(*A) *B { return &B{} }
		newC := func(*B) *C { return &C{} }

		c := New()
		assert.NoError(t, c.Provide(newA))
		assert.NoError(t, c.Provide(newB))
		err := c.Provide(newC)
		require.Error(t, err, "expected error when introducing cycle")
		assertErrorMatches(t, err,
			`function "go.uber.org/dig".TestProvideCycleFails.\S+ \(\S+:\d+\) cannot be provided:`,
			`this function introduces a cycle:`,
			`\*dig.C provided by "go.uber.org/dig".TestProvideCycleFails\S+ \(\S+\)`,
			`depends on \*dig.B provided by "go.uber.org/dig".TestProvideCycleFails.\S+ \(\S+\)`,
			`depends on \*dig.A provided by "go.uber.org/dig".TestProvideCycleFails.\S+ \(\S+\)`,
			`depends on \*dig.C provided by "go.uber.org/dig".TestProvideCycleFails.\S+ \(\S+\)`,
		)
	})

	t.Run("dig.In based cycle", func(t *testing.T) {
		// Same cycle as before but in terms of dig.Ins.

		type A struct{}
		type B struct{}
		type C struct{}

		type AParams struct {
			In

			C C
		}
		newA := func(AParams) A { return A{} }

		type BParams struct {
			In

			A A
		}
		newB := func(BParams) B { return B{} }

		type CParams struct {
			In

			B B
			W io.Writer
		}
		newC := func(CParams) C { return C{} }

		c := New()
		require.NoError(t, c.Provide(newA))
		require.NoError(t, c.Provide(newB))

		err := c.Provide(newC)
		require.Error(t, err, "expected error when introducing cycle")
		assertErrorMatches(t, err,
			`function "go.uber.org/dig".TestProvideCycleFails.\S+ \(\S+:\d+\) cannot be provided:`,
			`this function introduces a cycle:`,
			`dig.C provided by "go.uber.org/dig".TestProvideCycleFails\S+ \(\S+\)`,
			`depends on dig.B provided by "go.uber.org/dig".TestProvideCycleFails.\S+ \(\S+\)`,
			`depends on dig.A provided by "go.uber.org/dig".TestProvideCycleFails.\S+ \(\S+\)`,
			`depends on dig.C provided by "go.uber.org/dig".TestProvideCycleFails.\S+ \(\S+\)`,
		)
	})

	t.Run("group based cycle", func(t *testing.T) {
		type D struct{}

		type outA struct {
			Out

			Foo string `group:"foo"`
			Bar int    `group:"bar"`
		}
		newA := func() outA {
			require.FailNow(t, "must not be called")
			return outA{}
		}

		type outB struct {
			Out

			Foo string `group:"foo"`
		}
		newB := func(*D) outB {
			require.FailNow(t, "must not be called")
			return outB{}
		}

		type inC struct {
			In

			Foos []string `group:"foo"`
		}

		type outC struct {
			Out

			Bar int `group:"bar"`
		}

		newC := func(i inC) outC {
			require.FailNow(t, "must not be called")
			return outC{}
		}

		type inD struct {
			In

			Bars []int `group:"bar"`
		}

		newD := func(inD) *D {
			require.FailNow(t, "must not be called")
			return nil
		}

		c := New()
		require.NoError(t, c.Provide(newA))
		require.NoError(t, c.Provide(newB))
		require.NoError(t, c.Provide(newC))

		err := c.Provide(newD)
		require.Error(t, err)
		assertErrorMatches(t, err,
			`function "go.uber.org/dig".TestProvideCycleFails.\S+ \(\S+:\d+\) cannot be provided:`,
			`this function introduces a cycle:`,
			`\*dig.D provided by "go.uber.org/dig".TestProvideCycleFails\S+ \(\S+\)`,
			`depends on int\[group="bar"\] provided by "go.uber.org/dig".TestProvideCycleFails.\S+ \(\S+\)`,
			`depends on string\[group="foo"\] provided by "go.uber.org/dig".TestProvideCycleFails.\S+ \(\S+\)`,
			`depends on \*dig.D provided by "go.uber.org/dig".TestProvideCycleFails.\S+ \(\S+\)`,
		)
	})
}

func TestIncompleteGraphIsOkay(t *testing.T) {
	t.Parallel()

	// A <- B <- C
	// Even if we don't provide B, we should be able to resolve A.
	type A struct{}
	type B struct{}
	type C struct{}
	newA := func() *A { return &A{} }
	newC := func(*B) *C { return &C{} }

	c := New()
	assert.NoError(t, c.Provide(newA), "provide failed")
	assert.NoError(t, c.Provide(newC), "provide failed")
	assert.NoError(t, c.Invoke(func(*A) {}), "invoke failed")
}

func TestProvideFuncsWithoutReturnsFails(t *testing.T) {
	t.Parallel()

	c := New()
	assert.Error(t, c.Provide(func(*bytes.Buffer) {}))
}

func TestTypeCheckingEquality(t *testing.T) {
	type A struct{}
	type B struct {
		Out
		A
	}
	type in struct {
		In
		A
	}
	type out struct {
		B
	}
	tests := []struct {
		item  interface{}
		isIn  bool
		isOut bool
	}{
		{in{}, true, false},
		{out{}, false, true},
		{A{}, false, false},
		{B{}, false, true},
		{nil, false, false},
	}
	for _, tt := range tests {
		require.Equal(t, tt.isIn, IsIn(tt.item))
		require.Equal(t, tt.isOut, IsOut(tt.item))
	}
}

func TestInvokesUseCachedObjects(t *testing.T) {
	t.Parallel()

	c := New()

	constructorCalls := 0
	buf := &bytes.Buffer{}
	require.NoError(t, c.Provide(func() *bytes.Buffer {
		assert.Equal(t, 0, constructorCalls, "constructor must not have been called before")
		constructorCalls++
		return buf
	}))

	calls := 0
	for i := 0; i < 3; i++ {
		assert.NoError(t, c.Invoke(func(b *bytes.Buffer) {
			calls++
			require.Equal(t, 1, constructorCalls, "constructor must be called exactly once")
			require.Equal(t, buf, b, "invoke got different buffer pointer")
		}), "invoke %d failed", i)
		require.Equal(t, i+1, calls, "invoked function not called")
	}
}

func TestProvideFailures(t *testing.T) {
	t.Run("out returning multiple instances of the same type", func(t *testing.T) {
		c := New()
		type A struct{ idx int }
		type ret struct {
			Out

			A1 A // sampe type A provided three times
			A2 A
			A3 A
		}

		err := c.Provide(func() ret {
			return ret{
				A1: A{idx: 1},
				A2: A{idx: 2},
				A3: A{idx: 3},
			}
		})
		require.Error(t, err, "provide must return error")
		assertErrorMatches(t, err,
			`function "go.uber.org/dig".TestProvideFailures\S+ \(\S+:\d+\) cannot be provided:`,
			`cannot provide dig.A from \[0\].A2:`,
			`already provided by \[0\].A1`,
		)
	})

	t.Run("provide multiple instances with the same name", func(t *testing.T) {
		c := New()
		type A struct{}
		type ret1 struct {
			Out
			*A `name:"foo"`
		}
		type ret2 struct {
			Out
			*A `name:"foo"`
		}
		require.NoError(t, c.Provide(func() ret1 {
			return ret1{A: &A{}}
		}))
		err := c.Provide(func() ret2 {
			return ret2{A: &A{}}
		})
		require.Error(t, err, "expected error on the second provide")
		assertErrorMatches(t, err,
			`function "go.uber.org/dig".TestProvideFailures\S+ \(\S+:\d+\) cannot be provided:`,
			`cannot provide \*dig.A\[name="foo"\] from \[0\].A:`,
			`already provided by "go.uber.org/dig".TestProvideFailures\S+`,
		)
	})

	t.Run("out with unexported field should error", func(t *testing.T) {
		c := New()

		type A struct{ idx int }
		type out1 struct {
			Out

			A1 A // should be ok
			a2 A // oops, unexported field. should generate an error
		}
		err := c.Provide(func() out1 { return out1{a2: A{77}} })
		require.Error(t, err)
		assertErrorMatches(t, err,
			`function "go.uber.org/dig".TestProvideFailures\S+ \(\S+:\d+\) cannot be provided:`,
			"bad result 1:",
			`bad field "a2" of dig.out1:`,
			`unexported fields not allowed in dig.Out, did you mean to export "a2" \(dig.A\)\?`,
		)
	})

	t.Run("providing pointer to out should fail", func(t *testing.T) {
		c := New()
		type out struct {
			Out

			String string
		}
		err := c.Provide(func() *out { return &out{String: "foo"} })
		require.Error(t, err)
		assertErrorMatches(t, err,
			`function "go.uber.org/dig".TestProvideFailures\S+ \(\S+:\d+\) cannot be provided:`,
			"bad result 1:",
			`cannot return a pointer to a result object, use a value instead:`,
			`\*dig.out is a pointer to a struct that embeds dig.Out`,
		)
	})

	t.Run("embedding pointer to out should fail", func(t *testing.T) {
		c := New()

		type out struct {
			*Out

			String string
		}

		err := c.Provide(func() out { return out{String: "foo"} })
		require.Error(t, err)
		assertErrorMatches(t, err,
			`function "go.uber.org/dig".TestProvideFailures\S+ \(\S+:\d+\) cannot be provided:`,
			"bad result 1:",
			`cannot build a result object by embedding \*dig.Out, embed dig.Out instead:`,
			`dig.out embeds \*dig.Out`,
		)
	})
}

func TestInvokeFailures(t *testing.T) {
	t.Parallel()

	t.Run("invoke a non-function", func(t *testing.T) {
		c := New()
		err := c.Invoke("foo")
		require.Error(t, err)
		assertErrorMatches(t, err, `can't invoke non-function foo \(type string\)`)
	})

	t.Run("untyped nil", func(t *testing.T) {
		c := New()
		err := c.Invoke(nil)
		require.Error(t, err)
		assertErrorMatches(t, err, `can't invoke an untyped nil`)
	})

	t.Run("unmet dependency", func(t *testing.T) {
		c := New()

		err := c.Invoke(func(*bytes.Buffer) {})
		require.Error(t, err, "expected failure")
		assertErrorMatches(t, err,
			`missing dependencies for function "go.uber.org/dig".TestInvokeFailures\S+ \(\S+\):`,
			`type \*bytes.Buffer is not in the container, did you mean to Provide it\?`,
		)
	})

	t.Run("unmet required dependency", func(t *testing.T) {
		type type1 struct{}
		type type2 struct{}

		type args struct {
			In

			T1 *type1 `optional:"true"`
			T2 *type2 `optional:"0"`
		}

		c := New()
		err := c.Invoke(func(a args) {
			t.Fatal("function must not be called")
		})

		require.Error(t, err, "expected invoke error")
		assertErrorMatches(t, err,
			`missing dependencies for function "go.uber.org/dig".TestInvokeFailures\S+ \(\S+\):`,
			`type \*dig.type2 is not in the container, did you mean to Provide it\?`,
		)
	})

	t.Run("unmet named dependency", func(t *testing.T) {
		c := New()
		type param struct {
			In

			*bytes.Buffer `name:"foo"`
		}
		err := c.Invoke(func(p param) {
			t.Fatal("function should not be called")
		})
		require.Error(t, err, "invoke should fail")
		assertErrorMatches(t, err,
			`missing dependencies for function "go.uber.org/dig".TestInvokeFailures.\S+ \(\S+\):`,
			`type \*bytes.Buffer\[name="foo"\] is not in the container, did you mean to Provide it\?`,
		)
	})

	t.Run("unmet constructor dependency", func(t *testing.T) {
		type type1 struct{}
		type type2 struct{}
		type type3 struct{}

		type param struct {
			In

			T1 *type1
			T2 *type2 `optional:"true"`
		}

		c := New()

		require.NoError(t, c.Provide(func(p param) *type3 {
			panic("function must not be called")
		}), "provide failed")

		err := c.Invoke(func(*type3) {
			t.Fatal("function must not be called")
		})
		require.Error(t, err, "invoke must fail")
		assertErrorMatches(t, err,
			`could not build arguments for function "go.uber.org/dig".TestInvokeFailures\S+ \(\S+:\d+\):`,
			`failed to build \*dig.type3:`,
			`missing dependencies for function "go.uber.org/dig".TestInvokeFailures.\S+ \(\S+\):`,
			`type \*dig.type1 is not in the container, did you mean to Provide it\?`,
		)
		// We don't expect type2 to be mentioned in the list because it's
		// optional
	})

	t.Run("multiple unmet constructor dependencies", func(t *testing.T) {
		type type1 struct{}
		type type2 struct{}
		type type3 struct{}

		c := New()

		require.NoError(t, c.Provide(func() type2 {
			panic("function must not be called")
		}), "provide should not fail")

		require.NoError(t, c.Provide(func(type1, *type2) type3 {
			panic("function must not be called")
		}), "provide should not fail")

		err := c.Invoke(func(type3) {
			t.Fatal("function must not be called")
		})

		require.Error(t, err, "invoke must fail")
		assertErrorMatches(t, err,
			`could not build arguments for function "go.uber.org/dig".TestInvokeFailures\S+ \(\S+:\d+\):`,
			`failed to build dig.type3:`,
			`missing dependencies for function "go.uber.org/dig".TestInvokeFailures.\S+ \(\S+\):`,
			`the following types are not in the container:`,
			"dig.type1;",
			`\*dig.type2 \(did you mean dig.type2\?\)`,
		)
	})

	t.Run("invalid optional tag", func(t *testing.T) {
		type args struct {
			In

			Buffer *bytes.Buffer `optional:"no"`
		}

		c := New()
		err := c.Invoke(func(a args) {
			t.Fatal("function must not be called")
		})

		require.Error(t, err, "expected invoke error")
		assertErrorMatches(t, err,
			`bad field "Buffer" of dig.args:`,
			`invalid value "no" for "optional" tag on field Buffer:`,
		)
	})

	t.Run("constructor invalid optional tag", func(t *testing.T) {
		type type1 struct{}

		type nestedArgs struct {
			In

			Buffer *bytes.Buffer `optional:"no"`
		}

		type args struct {
			In

			Args nestedArgs
		}

		c := New()
		err := c.Provide(func(a args) *type1 {
			panic("function must not be called")
		})

		require.Error(t, err, "expected provide error")
		assertErrorMatches(t, err,
			`function "go.uber.org/dig".TestInvokeFailures\S+ \(\S+:\d+\) cannot be provided:`,
			"bad argument 1:",
			`bad field "Args" of dig.args:`,
			`bad field "Buffer" of dig.nestedArgs:`,
			`invalid value "no" for "optional" tag on field Buffer:`,
		)
	})

	t.Run("optional dep with unmet transitive dep", func(t *testing.T) {
		type missing struct{}
		type dep struct{}

		type params struct {
			In

			Dep *dep `optional:"true"`
		}

		c := New()

		// Container has a constructor for *dep, but that constructor has unmet
		// dependencies.
		err := c.Provide(func(missing) *dep {
			panic("constructor for *dep should not be called")
		})
		require.NoError(t, err, "unexpected provide error")

		// Should still be able to invoke a function that takes params, since *dep
		// is optional.
		var count int
		err = c.Invoke(func(p params) {
			count++
			assert.Nil(t, p.Dep, "expected optional dependency to be unmet")
		})
		assert.NoError(t, err, "unexpected invoke error")
		assert.Equal(t, 1, count, "expected invoke function to be called")
	})

	t.Run("optional dep with failed transitive dep", func(t *testing.T) {
		type failed struct{}
		type dep struct{}

		type params struct {
			In

			Dep *dep `optional:"true"`
		}

		c := New()

		errFailed := errors.New("failed")
		err := c.Provide(func() (*failed, error) {
			return nil, errFailed
		})
		require.NoError(t, err, "unexpected provide error")

		err = c.Provide(func(*failed) *dep {
			panic("constructor for *dep should not be called")
		})
		require.NoError(t, err, "unexpected provide error")

		// Should still be able to invoke a function that takes params, since *dep
		// is optional.
		err = c.Invoke(func(p params) {
			panic("shouldn't execute invoked function")
		})
		require.Error(t, err, "expected invoke error")
		assertErrorMatches(t, err,
			`could not build arguments for function "go.uber.org/dig".TestInvokeFailures\S+ \(\S+:\d+\):`,
			`failed to build \*dig.dep:`,
			`could not build arguments for function "go.uber.org/dig".TestInvokeFailures.\S+ \(\S+:\d+\):`,
			`failed to build \*dig.failed:`,
			`function "go.uber.org/dig".TestInvokeFailures.\S+ \(\S+:\d+\) returned a non-nil error:`,
			`failed`,
		)
		assert.Equal(t, errFailed, RootCause(err), "root cause must match")
	})

	t.Run("returned error", func(t *testing.T) {
		c := New()
		err := c.Invoke(func() error { return errors.New("oh no") })
		require.Equal(t, errors.New("oh no"), err, "error must match")
	})

	t.Run("many returns", func(t *testing.T) {
		c := New()
		err := c.Invoke(func() (int, error) { return 42, errors.New("oh no") })
		require.Equal(t, errors.New("oh no"), err, "error must match")
	})

	t.Run("named instances are case sensitive", func(t *testing.T) {
		c := New()
		type A struct{}
		type ret struct {
			Out
			A `name:"CamelCase"`
		}
		type param1 struct {
			In
			A `name:"CamelCase"`
		}
		type param2 struct {
			In
			A `name:"camelcase"`
		}
		require.NoError(t, c.Provide(func() ret { return ret{A: A{}} }))
		require.NoError(t, c.Invoke(func(param1) {}))
		err := c.Invoke(func(param2) {})
		require.Error(t, err, "provide should return error since cases don't match")
		assertErrorMatches(t, err,
			`missing dependencies for function "go.uber.org/dig".TestInvokeFailures\S+ \(\S+:\d+\):`,
			`type dig.A\[name="camelcase"\] is not in the container, did you mean to Provide it`)
	})

	t.Run("in unexported member gets an error", func(t *testing.T) {
		c := New()
		type A struct{}
		type in struct {
			In

			A1 A // all is good
			a2 A // oops, unexported type
		}
		require.NoError(t, c.Provide(func() A { return A{} }))

		err := c.Invoke(func(i in) { assert.Fail(t, "should never get in here") })
		require.Error(t, err)
		assertErrorMatches(t, err,
			"bad argument 1:",
			`bad field "a2" of dig.in:`,
			`unexported fields not allowed in dig.In, did you mean to export "a2" \(dig.A\)\?`,
		)
	})

	t.Run("in unexported member gets an error on Provide", func(t *testing.T) {
		c := New()
		type in struct {
			In

			foo string
		}

		err := c.Provide(func(in) int { return 0 })
		require.Error(t, err, "Provide must fail")
		assertErrorMatches(t, err,
			`function "go.uber.org/dig".TestInvokeFailures\S+ \(\S+:\d+\) cannot be provided:`,
			"bad argument 1:",
			`bad field "foo" of dig.in:`,
			`unexported fields not allowed in dig.In, did you mean to export "foo" \(string\)\?`,
		)
	})

	t.Run("embedded unexported member gets an error", func(t *testing.T) {
		c := New()
		type A struct{}
		type Embed struct {
			In

			A1 A // all is good
			a2 A // oops, unexported type
		}
		type in struct {
			Embed
		}
		require.NoError(t, c.Provide(func() A { return A{} }))

		err := c.Invoke(func(i in) { assert.Fail(t, "should never get in here") })
		require.Error(t, err)
		assertErrorMatches(t, err,
			"bad argument 1:",
			`bad field "Embed" of dig.in:`,
			`bad field "a2" of dig.Embed:`,
			`unexported fields not allowed in dig.In, did you mean to export "a2" \(dig.A\)\?`,
		)
	})

	t.Run("embedded unexported member gets an error", func(t *testing.T) {
		c := New()
		type param struct {
			In

			string // embed an unexported std type
		}
		err := c.Invoke(func(p param) { assert.Fail(t, "should never get here") })
		require.Error(t, err)
		assertErrorMatches(t, err,
			"bad argument 1:",
			`bad field "string" of dig.param:`,
			`unexported fields not allowed in dig.In, did you mean to export "string" \(string\)\?`,
		)
	})

	t.Run("pointer in dependency is not supported", func(t *testing.T) {
		c := New()
		type in struct {
			In

			String string
			Num    int
		}
		err := c.Invoke(func(i *in) { assert.Fail(t, "should never get here") })
		require.Error(t, err)
		assertErrorMatches(t, err,
			"bad argument 1:",
			"cannot depend on a pointer to a parameter object, use a value instead:",
			`\*dig.in is a pointer to a struct that embeds dig.In`,
		)
	})

	t.Run("embedding dig.In and dig.Out is not supported", func(t *testing.T) {
		c := New()
		type in struct {
			In
			Out

			String string
		}

		err := c.Invoke(func(in) {
			assert.Fail(t, "should never get here")
		})
		require.Error(t, err)
		assertErrorMatches(t, err,
			"bad argument 1:",
			"cannot depend on result objects:",
			"dig.in embeds a dig.Out",
		)
	})

	t.Run("embedding in pointer is not supported", func(t *testing.T) {
		c := New()
		type in struct {
			*In

			String string
			Num    int
		}
		err := c.Invoke(func(i in) { assert.Fail(t, "should never get here") })
		require.Error(t, err)
		assertErrorMatches(t, err,
			"bad argument 1:",
			`cannot build a parameter object by embedding \*dig.In, embed dig.In instead:`,
			`dig.in embeds \*dig.In`,
		)
	})

	t.Run("requesting a value or pointer when other is present", func(t *testing.T) {
		type A struct{}
		type outA struct {
			Out

			A `name:"hello"`
		}
		type B struct{}

		cases := []struct {
			name        string
			provide     interface{}
			invoke      interface{}
			errContains string
		}{
			{
				name:        "value missing, pointer present",
				provide:     func() *A { return &A{} },
				invoke:      func(A) {},
				errContains: `type dig.A is not in the container, did you mean to use \*dig.A\?`,
			},
			{
				name:        "pointer missing, value present",
				provide:     func() A { return A{} },
				invoke:      func(*A) {},
				errContains: `type \*dig.A is not in the container, did you mean to use dig.A?`,
			},
			{
				name:    "named pointer missing, value present",
				provide: func() outA { return outA{A: A{}} },
				invoke: func(struct {
					In

					*A `name:"hello"`
				}) {
				},
				errContains: `type \*dig.A\[name="hello"\] is not in the container, did you mean to use dig.A\[name="hello"\]?`,
			},
		}

		for _, tc := range cases {
			c := New()
			t.Run(tc.name, func(t *testing.T) {
				require.NoError(t, c.Provide(tc.provide))

				err := c.Invoke(tc.invoke)
				require.Error(t, err)
				assertErrorMatches(t, err,
					`missing dependencies for function "go.uber.org/dig".TestInvokeFailures.\S+ \(\S+\):`,
					tc.errContains,
				)
			})
		}
	})

	t.Run("requesting an interface when an implementation is available", func(t *testing.T) {
		c := New()
		require.NoError(t, c.Provide(bytes.NewReader))
		err := c.Invoke(func(io.Reader) {
			t.Fatalf("this function should not be called")
		})
		require.Error(t, err)
		assertErrorMatches(t, err,
			`missing dependencies for function "go.uber.org/dig".TestInvokeFailures.\S+ \(\S+\):`,
			`type io.Reader is not in the container, did you mean to use \*bytes.Reader\?`,
		)
	})

	t.Run("requesting an interface when multiple implementations are available", func(t *testing.T) {
		c := New()

		require.NoError(t, c.Provide(bytes.NewReader))
		require.NoError(t, c.Provide(bytes.NewBufferString))

		err := c.Invoke(func(io.Reader) {
			t.Fatalf("this function should not be called")
		})
		require.Error(t, err)
		assertErrorMatches(t, err,
			`missing dependencies for function "go.uber.org/dig".TestInvokeFailures.\S+ \(\S+\):`,
			`type io.Reader is not in the container, did you mean to use one of \*bytes.Buffer, or \*bytes.Reader\?`,
		)
	})

	t.Run("requesting multiple interfaces when multiple implementations are available", func(t *testing.T) {
		c := New()

		require.NoError(t, c.Provide(bytes.NewReader))
		require.NoError(t, c.Provide(bytes.NewBufferString))

		err := c.Invoke(func(io.Reader, io.Writer) {
			t.Fatalf("this function should not be called")
		})
		require.Error(t, err)
		assertErrorMatches(t, err,
			`missing dependencies for function "go.uber.org/dig".TestInvokeFailures.\S+ \(\S+\):`,
			`the following types are not in the container:`,
			`io.Reader \(did you mean \*bytes.Buffer, or \*bytes.Reader\?\);`,
			`io.Writer \(did you mean \*bytes.Buffer\?\)`,
		)
	})

	t.Run("requesting a type when an interface is available", func(t *testing.T) {
		c := New()

		require.NoError(t, c.Provide(func() io.Writer { return nil }))
		err := c.Invoke(func(*bytes.Buffer) {
			t.Fatalf("this function should not be called")
		})

		require.Error(t, err)
		assertErrorMatches(t, err,
			`missing dependencies for function "go.uber.org/dig".TestInvokeFailures.\S+ \(\S+\):`,
			`type \*bytes.Buffer is not in the container, did you mean to use io.Writer\?`,
		)
	})

	t.Run("requesting a type when multiple interfaces are available", func(t *testing.T) {
		c := New()

		require.NoError(t, c.Provide(func() io.Writer { return nil }))
		require.NoError(t, c.Provide(func() io.Reader { return nil }))

		err := c.Invoke(func(*bytes.Buffer) {
			t.Fatalf("this function should not be called")
		})

		require.Error(t, err)
		assertErrorMatches(t, err,
			`missing dependencies for function "go.uber.org/dig".TestInvokeFailures.\S+ \(\S+\):`,
			`type \*bytes.Buffer is not in the container, did you mean to use one of io.Reader, or io.Writer\?`,
		)
	})

	t.Run("direct dependency error", func(t *testing.T) {
		type A struct{}

		c := New()

		require.NoError(t, c.Provide(func() (A, error) {
			return A{}, errors.New("great sadness")
		}), "Provide failed")

		err := c.Invoke(func(A) { panic("impossible") })

		require.Error(t, err, "expected Invoke error")
		assertErrorMatches(t, err,
			`function "go.uber.org/dig".TestInvokeFailures.func\S+ \(\S+\) returned a non-nil error:`,
			"great sadness",
		)
		assert.Equal(t, errors.New("great sadness"), RootCause(err))
	})

	t.Run("transitive dependency error", func(t *testing.T) {
		type A struct{}
		type B struct{}

		c := New()

		require.NoError(t, c.Provide(func() (A, error) {
			return A{}, errors.New("great sadness")
		}), "Provide failed")

		require.NoError(t, c.Provide(func(A) (B, error) {
			return B{}, nil
		}), "Provide failed")

		err := c.Invoke(func(B) { panic("impossible") })

		require.Error(t, err, "expected Invoke error")
		assertErrorMatches(t, err,
			`could not build arguments for function "go.uber.org/dig".TestInvokeFailures\S+`,
			"failed to build dig.B",
			`could not build arguments for function "go.uber.org/dig".TestInvokeFailures\S+`,
			"failed to build dig.A",
			`function "go.uber.org/dig".TestInvokeFailures.func\S+ \(\S+\) returned a non-nil error:`,
			"great sadness",
		)
		assert.Equal(t, errors.New("great sadness"), RootCause(err))
	})

	t.Run("direct parameter object error", func(t *testing.T) {
		type A struct{}

		c := New()

		require.NoError(t, c.Provide(func() (A, error) {
			return A{}, errors.New("great sadness")
		}), "Provide failed")

		type params struct {
			In

			A A
		}

		err := c.Invoke(func(params) { panic("impossible") })

		require.Error(t, err, "expected Invoke error")
		assertErrorMatches(t, err,
			`could not build arguments for function "go.uber.org/dig".TestInvokeFailures.func\S+`,
			"failed to build dig.A:",
			`function "go.uber.org/dig".TestInvokeFailures.func\S+ \(\S+\) returned a non-nil error:`,
			"great sadness",
		)
		assert.Equal(t, errors.New("great sadness"), RootCause(err))
	})

	t.Run("transitive parameter object error", func(t *testing.T) {
		type A struct{}
		type B struct{}

		c := New()

		require.NoError(t, c.Provide(func() (A, error) {
			return A{}, errors.New("great sadness")
		}), "Provide failed")

		type params struct {
			In

			A A
		}

		require.NoError(t, c.Provide(func(params) (B, error) {
			return B{}, nil
		}), "Provide failed")

		err := c.Invoke(func(B) { panic("impossible") })

		require.Error(t, err, "expected Invoke error")
		assertErrorMatches(t, err,
			`could not build arguments for function "go.uber.org/dig".TestInvokeFailures.func\S+ \(\S+:\d+\):`,
			"failed to build dig.B:",
			`could not build arguments for function "go.uber.org/dig".TestInvokeFailures.func\S+`,
			"failed to build dig.A:",
			`function "go.uber.org/dig".TestInvokeFailures.func\S+ \(\S+\) returned a non-nil error:`,
			"great sadness",
		)
		assert.Equal(t, errors.New("great sadness"), RootCause(err))
	})

	t.Run("unmet dependency of a group value", func(t *testing.T) {
		c := New()

		type A struct{}
		type B struct{}

		type out struct {
			Out

			B B `group:"b"`
		}

		require.NoError(t, c.Provide(func(A) out {
			require.FailNow(t, "must not be called")
			return out{}
		}))

		type in struct {
			In

			Bs []B `group:"b"`
		}

		err := c.Invoke(func(in) {
			require.FailNow(t, "must not be called")
		})
		require.Error(t, err, "expected failure")
		assertErrorMatches(t, err,
			`could not build arguments for function "go.uber.org/dig".TestInvokeFailures.\S+ \(\S+:\d+\):`,
			`could not build value group dig.B\[group="b"\]:`,
			`missing dependencies for function "go.uber.org/dig".TestInvokeFailures.\S+ \(\S+:\d+\):`,
			"type dig.A is not in the container, did you mean to Provide it?",
		)
	})
}

func TestNodeAlreadyCalled(t *testing.T) {
	type type1 struct{}
	f := func() type1 { return type1{} }

	n, err := newNode(f, nodeOptions{})
	require.NoError(t, err, "failed to build node")
	require.False(t, n.called, "node must not have been called")

	c := New()
	require.NoError(t, n.Call(c), "invoke failed")
	require.True(t, n.called, "node must be called")
	require.NoError(t, n.Call(c), "calling again should be okay")
}

func TestFailingFunctionDoesNotCreateInvalidState(t *testing.T) {
	type type1 struct{}

	c := New()
	require.NoError(t, c.Provide(func() (type1, error) {
		return type1{}, errors.New("great sadness")
	}), "provide failed")

	require.Error(t, c.Invoke(func(type1) {
		require.FailNow(t, "first invoke must not call the function")
	}), "first invoke must fail")

	require.Error(t, c.Invoke(func(type1) {
		require.FailNow(t, "second invoke must not call the function")
	}), "second invoke must fail")
}

func assertCtorEqual(t *testing.T, expected *dot.Ctor, ctor *dot.Ctor) {
	assert.Equal(t, expected.Params, ctor.Params)
	assert.Equal(t, expected.Results, ctor.Results)
	assert.NotZero(t, ctor.Line)
}

func assertCtorsEqual(t *testing.T, expected []*dot.Ctor, ctors []*dot.Ctor) {
	for i, c := range ctors {
		assertCtorEqual(t, expected[i], c)
	}
}

func TestDotGraph(t *testing.T) {
	tparam := func(t reflect.Type, n string, g string, o bool) *dot.Param {
		return &dot.Param{
			Node: &dot.Node{
				Type:  t,
				Name:  n,
				Group: g,
			},
			Optional: o,
		}
	}

	tresult := func(t reflect.Type, n string, g string, gi int) *dot.Result {
		return &dot.Result{
			Node: &dot.Node{
				Type:  t,
				Name:  n,
				Group: g,
			},
			GroupIndex: gi,
		}
	}

	type t1 struct{}
	type t2 struct{}
	type t3 struct{}
	type t4 struct{}

	type1 := reflect.TypeOf(t1{})
	type2 := reflect.TypeOf(t2{})
	type3 := reflect.TypeOf(t3{})
	type4 := reflect.TypeOf(t4{})

	p1 := tparam(type1, "", "", false)
	p2 := tparam(type2, "", "", false)
	p3 := tparam(type3, "", "", false)
	p4 := tparam(type4, "", "", false)

	r1 := tresult(type1, "", "", 0)
	r2 := tresult(type2, "", "", 0)
	r3 := tresult(type3, "", "", 0)
	r4 := tresult(type4, "", "", 0)

	t.Parallel()

	t.Run("create graph with one constructor", func(t *testing.T) {
		expected := []*dot.Ctor{
			{
				Params:  []*dot.Param{p1},
				Results: []*dot.Result{r2},
			},
		}

		c := New()
		c.Provide(func(A t1) t2 { return t2{} })

		dg := c.createGraph()
		assertCtorsEqual(t, expected, dg.Ctors)
	})

	t.Run("create graph with multple constructors", func(t *testing.T) {
		expected := []*dot.Ctor{
			{
				Params:  []*dot.Param{p1},
				Results: []*dot.Result{r2},
			},
			{
				Params:  []*dot.Param{p1},
				Results: []*dot.Result{r3},
			},
			{
				Params:  []*dot.Param{p2},
				Results: []*dot.Result{r4},
			},
		}

		c := New()
		c.Provide(func(A t1) t2 { return t2{} })
		c.Provide(func(A t1) t3 { return t3{} })
		c.Provide(func(A t2) t4 { return t4{} })

		dg := c.createGraph()
		assertCtorsEqual(t, expected, dg.Ctors)
	})

	t.Run("constructor with multiple params and results", func(t *testing.T) {
		expected := []*dot.Ctor{
			{
				Params:  []*dot.Param{p3, p4},
				Results: []*dot.Result{r1, r2},
			},
		}

		c := New()
		c.Provide(func(A t3, B t4) (t1, t2) { return t1{}, t2{} })

		dg := c.createGraph()
		assertCtorsEqual(t, expected, dg.Ctors)
	})

	t.Run("param objects and result objects", func(t *testing.T) {
		type in struct {
			In

			A t1
			B t2
		}

		type out struct {
			Out

			C t3
			D t4
		}

		expected := []*dot.Ctor{
			{
				Params:  []*dot.Param{p1, p2},
				Results: []*dot.Result{r3, r4},
			},
		}

		c := New()
		c.Provide(func(i in) out { return out{} })

		dg := c.createGraph()
		assertCtorsEqual(t, expected, dg.Ctors)
	})

	t.Run("nested param object", func(t *testing.T) {
		type in struct {
			In

			A    t1
			Nest struct {
				In

				B    t2
				Nest struct {
					In

					C t3
				}
			}
		}

		expected := []*dot.Ctor{
			{
				Params:  []*dot.Param{p1, p2, p3},
				Results: []*dot.Result{r4},
			},
		}

		c := New()
		c.Provide(func(p in) t4 { return t4{} })

		dg := c.createGraph()
		assertCtorsEqual(t, expected, dg.Ctors)
	})

	t.Run("nested result object", func(t *testing.T) {
		type nested1 struct {
			Out

			D t4
		}

		type nested2 struct {
			Out

			C    t3
			Nest nested1
		}

		type out struct {
			Out

			B    t2
			Nest nested2
		}

		expected := []*dot.Ctor{
			{
				Params:  []*dot.Param{p1},
				Results: []*dot.Result{r2, r3, r4},
			},
		}

		c := New()
		c.Provide(func(A t1) out { return out{} })

		dg := c.createGraph()
		assertCtorsEqual(t, expected, dg.Ctors)
	})

	t.Run("value groups", func(t *testing.T) {
		type in struct {
			In

			D []t1 `group:"foo"`
		}

		type out1 struct {
			Out

			A t1 `group:"foo"`
		}

		type out2 struct {
			Out

			A t1 `group:"foo"`
		}

		res0 := tresult(type1, "", "foo", 0)
		res1 := tresult(type1, "", "foo", 1)

		expected := []*dot.Ctor{
			{
				Params:  []*dot.Param{p2},
				Results: []*dot.Result{res0},
			},
			{
				Params:  []*dot.Param{p4},
				Results: []*dot.Result{res1},
			},
			{
				GroupParams: []*dot.Group{
					{
						Type:    type1,
						Name:    "foo",
						Results: []*dot.Result{res0, res1},
					},
				},
				Results: []*dot.Result{r3},
			},
		}

		c := New()
		c.Provide(func(B t2) out1 { return out1{} })
		c.Provide(func(B t4) out2 { return out2{} })
		c.Provide(func(i in) t3 { return t3{} })

		dg := c.createGraph()
		assertCtorsEqual(t, expected, dg.Ctors)
	})

	t.Run("named values", func(t *testing.T) {
		type in struct {
			In

			A t1 `name:"A"`
		}

		type out struct {
			Out

			B t2 `name:"B"`
		}

		expected := []*dot.Ctor{
			{
				Params: []*dot.Param{
					tparam(type1, "A", "", false),
				},
				Results: []*dot.Result{
					tresult(type2, "B", "", 0),
				},
			},
		}

		c := New()
		c.Provide(func(i in) out { return out{B: t2{}} })

		dg := c.createGraph()
		assertCtorsEqual(t, expected, dg.Ctors)
	})

	t.Run("optional dependencies", func(t *testing.T) {
		type in struct {
			In

			A t1 `name:"A" optional:"true"`
			B t2 `name:"B"`
			C t3 `optional:"true"`
		}

		par1 := tparam(type1, "A", "", true)
		par2 := tparam(type2, "B", "", false)
		par3 := tparam(type3, "", "", true)

		expected := []*dot.Ctor{
			{
				Params:  []*dot.Param{par1, par2, par3},
				Results: []*dot.Result{r4},
			},
		}

		c := New()
		c.Provide(func(i in) t4 { return t4{} })

		dg := c.createGraph()
		assertCtorsEqual(t, expected, dg.Ctors)
	})
}

func TestNewDotCtor(t *testing.T) {
	type t1 struct{}
	type t2 struct{}

	n, err := newNode(func(A t1) t2 { return t2{} }, nodeOptions{})
	require.NoError(t, err)

	n.location = &digreflect.Func{
		Name:    "function1",
		Package: "pkg1",
		File:    "file1",
		Line:    24534,
	}

	ctor := newDotCtor(n)
	assert.Equal(t, n.id, ctor.ID)
	assert.Equal(t, "function1", ctor.Name)
	assert.Equal(t, "pkg1", ctor.Package)
	assert.Equal(t, "file1", ctor.File)
	assert.Equal(t, 24534, ctor.Line)
}

func TestVisualize(t *testing.T) {
	type t1 struct{}
	type t2 struct{}
	type t3 struct{}
	type t4 struct{}

	t.Parallel()

	t.Run("empty graph in container", func(t *testing.T) {
		c := New()
		VerifyVisualization(t, "empty", c)
	})

	t.Run("simple graph", func(t *testing.T) {
		c := New()

		c.Provide(func() (t1, t2) { return t1{}, t2{} })
		c.Provide(func(A t1, B t2) (t3, t4) { return t3{}, t4{} })
		VerifyVisualization(t, "simple", c)
	})

	t.Run("named types", func(t *testing.T) {
		c := New()

		type in struct {
			In

			A t3 `name:"foo"`
		}
		type out1 struct {
			Out

			A t1 `name:"bar"`
			B t2 `name:"baz"`
		}
		type out2 struct {
			Out

			A t3 `name:"foo"`
		}

		c.Provide(func(in) out1 { return out1{} })
		c.Provide(func() out2 { return out2{} })
		VerifyVisualization(t, "named", c)
	})

	t.Run("optional params", func(t *testing.T) {
		c := New()

		type in struct {
			In

			A t1 `optional:"true"`
		}

		c.Provide(func() t1 { return t1{} })
		c.Provide(func(in) t2 { return t2{} })
		VerifyVisualization(t, "optional", c)
	})

	t.Run("grouped types", func(t *testing.T) {
		c := New()

		type in struct {
			In

			A []t3 `group:"foo"`
		}

		type out1 struct {
			Out

			A t3 `group:"foo"`
		}

		type out2 struct {
			Out

			A t3 `group:"foo"`
		}

		c.Provide(func() out1 { return out1{} })
		c.Provide(func() out2 { return out2{} })
		c.Provide(func(in) t2 { return t2{} })

		VerifyVisualization(t, "grouped", c)
	})

	t.Run("constructor fails with an error", func(t *testing.T) {
		c := New()

		type in1 struct {
			In

			C []t1 `group:"g1"`
		}

		type in2 struct {
			In
<<<<<<< HEAD
=======

>>>>>>> 2cbb63c8
			A []t2 `group:"g2"`
			B t3   `name:"n3"`
		}

		type out1 struct {
			Out

			B t3 `name:"n3"`
			C t2 `group:"g2"`
		}

		type out2 struct {
			Out

			D t2 `group:"g2"`
		}

		type out3 struct {
			Out

			A t1 `group:"g1"`
			B t2 `group:"g2"`
		}

		c.Provide(func(in1) out1 { return out1{} })
		c.Provide(func(in2) t4 { return t4{} })
		c.Provide(func() out2 { return out2{} })
		c.Provide(func() (out3, error) { return out3{}, fmt.Errorf("great sadness") })
<<<<<<< HEAD
		err := c.Invoke(func(t4 t4) { return })

		VerifyVisualizationError(t, "error", err)
=======
		c.Invoke(func(t4 t4) { return })

		VerifyVisualization(t, "error", c)
>>>>>>> 2cbb63c8
	})

	t.Run("missing types", func(t *testing.T) {
		c := New()

		c.Provide(func(A t1, B t2, C t3) t4 { return t4{} })
<<<<<<< HEAD
		err := c.Invoke(func(t4 t4) { return })

		VerifyVisualizationError(t, "missing", err)
	})

	t.Run("missing dependency", func(t *testing.T) {
		c := New()
		err := c.Invoke(func(t1 t1) { return })

		VerifyVisualizationError(t, "missingDep", err)
	})

	t.Run("no graph", func(t *testing.T) {
		var b bytes.Buffer
		assertErrorMatches(t, VisualizeError(fmt.Errorf("great sadness"), &b),
			"no graph included in error: great sadness")
=======
		c.Invoke(func(t4 t4) { return })

		VerifyVisualization(t, "missing", c)
	})
}

func TestFailNodes(t *testing.T) {
	tparam := func(t reflect.Type, n string, g string, o bool) *dot.Param {
		return &dot.Param{
			Node: &dot.Node{
				Type:  t,
				Name:  n,
				Group: g,
			},
			Optional: o,
		}
	}

	tresult := func(t reflect.Type, n string, g string, gi int) *dot.Result {
		return &dot.Result{
			Node: &dot.Node{
				Type:  t,
				Name:  n,
				Group: g,
			},
			GroupIndex: gi,
		}
	}

	type t1 struct{}
	type t2 struct{}
	type t3 struct{}
	type t4 struct{}

	type1 := reflect.TypeOf(t1{})
	type2 := reflect.TypeOf(t2{})
	type3 := reflect.TypeOf(t3{})
	type4 := reflect.TypeOf(t4{})

	p1 := tparam(type1, "", "", false)
	p2 := tparam(type2, "", "", false)
	p3 := tparam(type3, "", "", false)
	p4 := tparam(type4, "", "", false)

	r1 := tresult(type1, "", "", 0)
	r2 := tresult(type2, "", "", 0)
	r3 := tresult(type3, "", "", 0)
	r4 := tresult(type4, "", "", 0)

	t.Parallel()

	t.Run("missing nodes", func(t *testing.T) {
		c := New()

		c.addMissingNodes([]*dot.Param{p1, p2})
		assert.Equal(t, []*dot.Result{r1, r2}, c.dg.Failed.RootCauses)

		c.addMissingNodes([]*dot.Param{p3, p4})
		assert.Equal(t, []*dot.Result{r1, r2}, c.dg.Failed.RootCauses)
		assert.Equal(t, []*dot.Result{r3, r4}, c.dg.Failed.TransitiveFailures)
	})

	t.Run("fail nodes", func(t *testing.T) {
		c := New()
		ctor1 := &dot.Ctor{ID: 1234}
		ctor2 := &dot.Ctor{ID: 5678}

		c.dg.AddCtor(ctor1, []*dot.Param{}, []*dot.Result{})
		c.dg.AddCtor(ctor2, []*dot.Param{}, []*dot.Result{})

		c.failNodes([]*dot.Param{p1, p2}, 1234)
		assert.Equal(t, []*dot.Result{r1, r2}, c.dg.Failed.RootCauses)
		assert.Equal(t, "red", ctor1.ErrorType.Color())

		c.failNodes([]*dot.Param{p3, p4}, 5678)
		assert.Equal(t, []*dot.Result{r1, r2}, c.dg.Failed.RootCauses)
		assert.Equal(t, []*dot.Result{r3, r4}, c.dg.Failed.TransitiveFailures)
		assert.Equal(t, "orange", ctor2.ErrorType.Color())
	})

	t.Run("fail group node", func(t *testing.T) {
		c := New()
		ctor1 := &dot.Ctor{ID: 1234}
		ctor2 := &dot.Ctor{ID: 5678}

		groupResult1 := tresult(type1, "", "foo", 0)
		groupResult2 := tresult(type1, "", "foo", 1)

		c.dg.AddCtor(ctor1, []*dot.Param{}, []*dot.Result{groupResult1})
		c.dg.AddCtor(ctor2, []*dot.Param{}, []*dot.Result{groupResult2})

		c.failGroupNodes("foo", type1, 5678)
		assert.Equal(t, []*dot.Result{groupResult2}, c.dg.Failed.RootCauses)
		assert.Equal(t, "red", ctor2.ErrorType.Color())

		c.failGroupNodes("foo", type1, 1234)
		assert.Equal(t, []*dot.Result{groupResult2}, c.dg.Failed.RootCauses)
		assert.Equal(t, []*dot.Result{groupResult1}, c.dg.Failed.TransitiveFailures)
		assert.Equal(t, "orange", ctor1.ErrorType.Color())
>>>>>>> 2cbb63c8
	})
}<|MERGE_RESOLUTION|>--- conflicted
+++ resolved
@@ -2895,10 +2895,7 @@
 
 		type in2 struct {
 			In
-<<<<<<< HEAD
-=======
-
->>>>>>> 2cbb63c8
+
 			A []t2 `group:"g2"`
 			B t3   `name:"n3"`
 		}
@@ -2927,22 +2924,15 @@
 		c.Provide(func(in2) t4 { return t4{} })
 		c.Provide(func() out2 { return out2{} })
 		c.Provide(func() (out3, error) { return out3{}, fmt.Errorf("great sadness") })
-<<<<<<< HEAD
 		err := c.Invoke(func(t4 t4) { return })
 
 		VerifyVisualizationError(t, "error", err)
-=======
-		c.Invoke(func(t4 t4) { return })
-
-		VerifyVisualization(t, "error", c)
->>>>>>> 2cbb63c8
 	})
 
 	t.Run("missing types", func(t *testing.T) {
 		c := New()
 
 		c.Provide(func(A t1, B t2, C t3) t4 { return t4{} })
-<<<<<<< HEAD
 		err := c.Invoke(func(t4 t4) { return })
 
 		VerifyVisualizationError(t, "missing", err)
@@ -2959,106 +2949,5 @@
 		var b bytes.Buffer
 		assertErrorMatches(t, VisualizeError(fmt.Errorf("great sadness"), &b),
 			"no graph included in error: great sadness")
-=======
-		c.Invoke(func(t4 t4) { return })
-
-		VerifyVisualization(t, "missing", c)
-	})
-}
-
-func TestFailNodes(t *testing.T) {
-	tparam := func(t reflect.Type, n string, g string, o bool) *dot.Param {
-		return &dot.Param{
-			Node: &dot.Node{
-				Type:  t,
-				Name:  n,
-				Group: g,
-			},
-			Optional: o,
-		}
-	}
-
-	tresult := func(t reflect.Type, n string, g string, gi int) *dot.Result {
-		return &dot.Result{
-			Node: &dot.Node{
-				Type:  t,
-				Name:  n,
-				Group: g,
-			},
-			GroupIndex: gi,
-		}
-	}
-
-	type t1 struct{}
-	type t2 struct{}
-	type t3 struct{}
-	type t4 struct{}
-
-	type1 := reflect.TypeOf(t1{})
-	type2 := reflect.TypeOf(t2{})
-	type3 := reflect.TypeOf(t3{})
-	type4 := reflect.TypeOf(t4{})
-
-	p1 := tparam(type1, "", "", false)
-	p2 := tparam(type2, "", "", false)
-	p3 := tparam(type3, "", "", false)
-	p4 := tparam(type4, "", "", false)
-
-	r1 := tresult(type1, "", "", 0)
-	r2 := tresult(type2, "", "", 0)
-	r3 := tresult(type3, "", "", 0)
-	r4 := tresult(type4, "", "", 0)
-
-	t.Parallel()
-
-	t.Run("missing nodes", func(t *testing.T) {
-		c := New()
-
-		c.addMissingNodes([]*dot.Param{p1, p2})
-		assert.Equal(t, []*dot.Result{r1, r2}, c.dg.Failed.RootCauses)
-
-		c.addMissingNodes([]*dot.Param{p3, p4})
-		assert.Equal(t, []*dot.Result{r1, r2}, c.dg.Failed.RootCauses)
-		assert.Equal(t, []*dot.Result{r3, r4}, c.dg.Failed.TransitiveFailures)
-	})
-
-	t.Run("fail nodes", func(t *testing.T) {
-		c := New()
-		ctor1 := &dot.Ctor{ID: 1234}
-		ctor2 := &dot.Ctor{ID: 5678}
-
-		c.dg.AddCtor(ctor1, []*dot.Param{}, []*dot.Result{})
-		c.dg.AddCtor(ctor2, []*dot.Param{}, []*dot.Result{})
-
-		c.failNodes([]*dot.Param{p1, p2}, 1234)
-		assert.Equal(t, []*dot.Result{r1, r2}, c.dg.Failed.RootCauses)
-		assert.Equal(t, "red", ctor1.ErrorType.Color())
-
-		c.failNodes([]*dot.Param{p3, p4}, 5678)
-		assert.Equal(t, []*dot.Result{r1, r2}, c.dg.Failed.RootCauses)
-		assert.Equal(t, []*dot.Result{r3, r4}, c.dg.Failed.TransitiveFailures)
-		assert.Equal(t, "orange", ctor2.ErrorType.Color())
-	})
-
-	t.Run("fail group node", func(t *testing.T) {
-		c := New()
-		ctor1 := &dot.Ctor{ID: 1234}
-		ctor2 := &dot.Ctor{ID: 5678}
-
-		groupResult1 := tresult(type1, "", "foo", 0)
-		groupResult2 := tresult(type1, "", "foo", 1)
-
-		c.dg.AddCtor(ctor1, []*dot.Param{}, []*dot.Result{groupResult1})
-		c.dg.AddCtor(ctor2, []*dot.Param{}, []*dot.Result{groupResult2})
-
-		c.failGroupNodes("foo", type1, 5678)
-		assert.Equal(t, []*dot.Result{groupResult2}, c.dg.Failed.RootCauses)
-		assert.Equal(t, "red", ctor2.ErrorType.Color())
-
-		c.failGroupNodes("foo", type1, 1234)
-		assert.Equal(t, []*dot.Result{groupResult2}, c.dg.Failed.RootCauses)
-		assert.Equal(t, []*dot.Result{groupResult1}, c.dg.Failed.TransitiveFailures)
-		assert.Equal(t, "orange", ctor1.ErrorType.Color())
->>>>>>> 2cbb63c8
 	})
 }