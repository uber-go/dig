--- conflicted
+++ resolved
@@ -1407,7 +1407,6 @@
 		assert.Contains(t, err.Error(), "embed dig.In value instead")
 	})
 
-<<<<<<< HEAD
 	t.Run("requesting a value or pointer when other is present", func(t *testing.T) {
 		type A struct{}
 		type outA struct {
@@ -1462,7 +1461,7 @@
 				}
 			})
 		}
-=======
+
 	t.Run("direct dependency error", func(t *testing.T) {
 		type A struct{}
 
@@ -1547,6 +1546,5 @@
 		require.Error(t, err, "expected Invoke error")
 		assert.Contains(t, err.Error(), ": great sadness")
 		assert.Equal(t, errors.New("great sadness"), RootCause(err))
->>>>>>> 3be442c5
 	})
 }