// Copyright (c) 2017 Uber Technologies, Inc.
//
// Permission is hereby granted, free of charge, to any person obtaining a copy
// of this software and associated documentation files (the "Software"), to deal
// in the Software without restriction, including without limitation the rights
// to use, copy, modify, merge, publish, distribute, sublicense, and/or sell
// copies of the Software, and to permit persons to whom the Software is
// furnished to do so, subject to the following conditions:
//
// The above copyright notice and this permission notice shall be included in
// all copies or substantial portions of the Software.
//
// THE SOFTWARE IS PROVIDED "AS IS", WITHOUT WARRANTY OF ANY KIND, EXPRESS OR
// IMPLIED, INCLUDING BUT NOT LIMITED TO THE WARRANTIES OF MERCHANTABILITY,
// FITNESS FOR A PARTICULAR PURPOSE AND NONINFRINGEMENT. IN NO EVENT SHALL THE
// AUTHORS OR COPYRIGHT HOLDERS BE LIABLE FOR ANY CLAIM, DAMAGES OR OTHER
// LIABILITY, WHETHER IN AN ACTION OF CONTRACT, TORT OR OTHERWISE, ARISING FROM,
// OUT OF OR IN CONNECTION WITH THE SOFTWARE OR THE USE OR OTHER DEALINGS IN
// THE SOFTWARE.

package dig

import (
	"bytes"
	"errors"
	"fmt"
	"io"
	"testing"

	"github.com/stretchr/testify/assert"
	"github.com/stretchr/testify/require"
)

func TestEndToEndSuccess(t *testing.T) {
	t.Parallel()

	t.Run("pointer", func(t *testing.T) {
		c := New()
		b := &bytes.Buffer{}
		require.NoError(t, c.Provide(b), "provide failed")
		require.NoError(t, c.Invoke(func(got *bytes.Buffer) {
			require.NotNil(t, got, "invoke got nil buffer")
			require.True(t, got == b, "invoke got wrong buffer")
		}), "invoke failed")
	})

	t.Run("nil pointer", func(t *testing.T) {
		// Dig shouldn't forbid this - it's perfectly reasonable to explicitly
		// provide a typed nil, since that's often a convenient way to supply a
		// default no-op implementation.
		c := New()
		require.NoError(t, c.Provide((*bytes.Buffer)(nil)), "provide failed")
		require.NoError(t, c.Invoke(func(b *bytes.Buffer) {
			require.Nil(t, b, "expected to get nil buffer")
		}), "invoke failed")
	})

	t.Run("pointer constructor", func(t *testing.T) {
		c := New()
		var b *bytes.Buffer
		require.NoError(t, c.Provide(func() *bytes.Buffer {
			b = &bytes.Buffer{}
			return b
		}), "provide failed")
		require.NoError(t, c.Invoke(func(got *bytes.Buffer) {
			require.NotNil(t, got, "invoke got nil buffer")
			require.True(t, got == b, "invoke got wrong buffer")
		}), "invoke failed")
	})

	t.Run("struct", func(t *testing.T) {
		c := New()
		var buf bytes.Buffer
		buf.WriteString("foo")
		require.NoError(t, c.Provide(buf), "provide failed")
		require.NoError(t, c.Invoke(func(b bytes.Buffer) {
			// ensure we're getting back the buffer we put in
			require.Equal(t, "foo", buf.String(), "invoke got new buffer")
		}), "invoke failed")
	})

	t.Run("struct constructor", func(t *testing.T) {
		c := New()
		var buf bytes.Buffer
		buf.WriteString("foo")
		require.NoError(t, c.Provide(buf), "provide failed")
		require.NoError(t, c.Invoke(func(b bytes.Buffer) {
			// ensure we're getting back the buffer we put in
			require.Equal(t, "foo", buf.String(), "invoke got new buffer")
		}), "invoke failed")
	})

	t.Run("slice", func(t *testing.T) {
		c := New()
		b1 := &bytes.Buffer{}
		b2 := &bytes.Buffer{}
		bufs := []*bytes.Buffer{b1, b2}
		require.NoError(t, c.Provide(bufs), "provide failed")
		require.NoError(t, c.Invoke(func(bs []*bytes.Buffer) {
			require.Equal(t, 2, len(bs), "invoke got unexpected number of buffers")
			require.True(t, b1 == bs[0], "first item did not match")
			require.True(t, b2 == bs[1], "second item did not match")
		}), "invoke failed")
	})

	t.Run("slice constructor", func(t *testing.T) {
		c := New()
		b1 := &bytes.Buffer{}
		b2 := &bytes.Buffer{}
		require.NoError(t, c.Provide(func() []*bytes.Buffer {
			return []*bytes.Buffer{b1, b2}
		}), "provide failed")
		require.NoError(t, c.Invoke(func(bs []*bytes.Buffer) {
			require.Equal(t, 2, len(bs), "invoke got unexpected number of buffers")
			require.True(t, b1 == bs[0], "first item did not match")
			require.True(t, b2 == bs[1], "second item did not match")
		}), "invoke failed")
	})

	t.Run("array", func(t *testing.T) {
		c := New()
		bufs := [1]*bytes.Buffer{{}}
		require.NoError(t, c.Provide(bufs), "provide failed")
		require.NoError(t, c.Invoke(func(bs [1]*bytes.Buffer) {
			require.NotNil(t, bs[0], "invoke got new array")
		}), "invoke failed")
	})

	t.Run("array constructor", func(t *testing.T) {
		c := New()
		bufs := [1]*bytes.Buffer{{}}
		require.NoError(t, c.Provide(bufs), "provide failed")
		require.NoError(t, c.Invoke(func(bs [1]*bytes.Buffer) {
			require.NotNil(t, bs[0], "invoke got new array")
		}), "invoke failed")
	})

	t.Run("map", func(t *testing.T) {
		c := New()
		m := map[string]string{}
		require.NoError(t, c.Provide(m), "provide failed")
		require.NoError(t, c.Invoke(func(m map[string]string) {
			require.NotNil(t, m, "invoke got zero value map")
		}), "invoke failed")
	})

	t.Run("map constructor", func(t *testing.T) {
		c := New()
		require.NoError(t, c.Provide(func() map[string]string {
			return map[string]string{}
		}), "provide failed")
		require.NoError(t, c.Invoke(func(m map[string]string) {
			require.NotNil(t, m, "invoke got zero value map")
		}), "invoke failed")
	})

	t.Run("channel", func(t *testing.T) {
		c := New()
		ch := make(chan int)
		require.NoError(t, c.Provide(ch), "provide failed")
		require.NoError(t, c.Invoke(func(ch chan int) {
			require.NotNil(t, ch, "invoke got nil chan")
		}), "invoke failed")
	})

	t.Run("channel constructor", func(t *testing.T) {
		c := New()
		require.NoError(t, c.Provide(func() chan int {
			return make(chan int)
		}), "provide failed")
		require.NoError(t, c.Invoke(func(ch chan int) {
			require.NotNil(t, ch, "invoke got nil chan")
		}), "invoke failed")
	})

	t.Run("func constructor", func(t *testing.T) {
		// Functions passed directly to Provide are treated as constructors,
		// but we can still put functions into the container with constructors.
		// This makes injecting builders simple.
		c := New()
		require.NoError(t, c.Provide(func() func(int) {
			return func(int) {}
		}), "provide failed")
		require.NoError(t, c.Invoke(func(f func(int)) {
			require.NotNil(t, f, "invoke got nil function pointer")
		}), "invoke failed")
	})

	t.Run("interface", func(t *testing.T) {
		// TODO: This doesn't work as a reasonable user would expect, since
		// passing an io.Writer as interface{} erases information. (Put
		// differently, we go from having an io.Writer satisfied by a
		// *bytes.Buffer to having an interface{} satisfied by *bytes.Buffer;
		// the fact that the io.Writer interface was involved is lost forever.)
		c := New()
		var w io.Writer = &bytes.Buffer{}
		require.NoError(t, c.Provide(w), "provide failed")
		require.Error(t, c.Invoke(func(w io.Writer) {
		}), "expected relying on provided interface to fail")
		require.NoError(t, c.Invoke(func(b *bytes.Buffer) {
			assert.NotNil(t, b, "expected to get concrete type of interface")
		}), "expected relying on concrete type to succeed")

	})

	t.Run("interface constructor", func(t *testing.T) {
		c := New()
		require.NoError(t, c.Provide(func() io.Writer {
			return &bytes.Buffer{}
		}), "provide failed")
		require.NoError(t, c.Invoke(func(w io.Writer) {
			require.NotNil(t, w, "invoke got nil interface")
		}), "invoke failed")
	})

	t.Run("multiple-type constructor", func(t *testing.T) {
		c := New()
		constructor := func() (*bytes.Buffer, []int, error) {
			return &bytes.Buffer{}, []int{42}, nil
		}
		consumer := func(b *bytes.Buffer, nums []int) {
			assert.NotNil(t, b, "invoke got nil buffer")
			assert.Equal(t, 1, len(nums), "invoke got empty slice")
		}
		require.NoError(t, c.Provide(constructor), "provide failed")
		require.NoError(t, c.Invoke(consumer), "invoke failed")
	})

	t.Run("multiple-type constructor is called once", func(t *testing.T) {
		c := New()
		type A struct{}
		type B struct{}
		count := 0
		constructor := func() (*A, *B, error) {
			count++
			return &A{}, &B{}, nil
		}
		getA := func(a *A) {
			assert.NotNil(t, a, "got nil A")
		}
		getB := func(b *B) {
			assert.NotNil(t, b, "got nil B")
		}
		require.NoError(t, c.Provide(constructor), "provide failed")
		require.NoError(t, c.Invoke(getA), "A invoke failed")
		require.NoError(t, c.Invoke(getB), "B invoke failed")
		require.NoError(t, c.Invoke(func(a *A, b *B) {}), "AB invoke failed")
		require.Equal(t, 1, count, "Constructor must be called once")
	})

	t.Run("collections and instances of same type", func(t *testing.T) {
		c := New()
		require.NoError(t, c.Provide(func() []*bytes.Buffer {
			return []*bytes.Buffer{{}}
		}), "providing collection failed")
		require.NoError(t, c.Provide(func() *bytes.Buffer {
			return &bytes.Buffer{}
		}), "providing pointer failed")
	})
}

func TestProvideRespectsConstructorErrors(t *testing.T) {
	t.Run("constructor succeeds", func(t *testing.T) {
		c := New()
		require.NoError(t, c.Provide(func() (*bytes.Buffer, error) {
			return &bytes.Buffer{}, nil
		}), "provide failed")
		require.NoError(t, c.Invoke(func(b *bytes.Buffer) {
			require.NotNil(t, b, "invoke got nil buffer")
		}), "invoke failed")
	})
	t.Run("constructor fails", func(t *testing.T) {
		c := New()
		require.NoError(t, c.Provide(func() (*bytes.Buffer, error) {
			return nil, errors.New("oh no")
		}), "provide failed")

		var called bool
		err := c.Invoke(func(b *bytes.Buffer) { called = true })
		assert.Contains(t, err.Error(), "oh no", "expected to bubble up constructor error")
		assert.False(t, called, "shouldn't call invoked function when deps aren't available")
	})
}

func TestCantProvideUntypedNil(t *testing.T) {
<<<<<<< HEAD
=======
	t.Skip("Calling Container.Provide(nil) crashes the main testing thread")
>>>>>>> 849e7462
	t.Parallel()
	c := New()
	assert.Error(t, c.Provide(nil))
}

func TestCantProvideErrors(t *testing.T) {
	t.Parallel()
	c := New()

	assert.Error(t, c.Provide(func() error { return errors.New("foo") }))
	// TODO: This is another case where we're losing type information, which
	// (again) makes the provide-instance path behave differently from the
	// provide-constructor path. This is fixable by not allowing users to
	// provide types that *implement* error, but let's discuss a holistic
	// solution.
	assert.NoError(t, c.Provide(errors.New("foo")))
}

type someError struct{}

var _ error = (*someError)(nil)

func (*someError) Error() string { return "foo" }

func TestCanProvideErrorLikeType(t *testing.T) {
	t.Parallel()

	tests := []interface{}{
		func() *someError { return &someError{} },
		func() (*someError, error) { return &someError{}, nil },
		&someError{},
	}

	for _, tt := range tests {
		t.Run(fmt.Sprintf("%T", tt), func(t *testing.T) {
			c := New()
			require.NoError(t, c.Provide(tt), "provide must not fail")

			require.NoError(t, c.Invoke(
				func(err *someError) {
					assert.NotNil(t, err, "invoke received nil")
				}), "invoke must not fail")
		})
	}
}

func TestProvideKnownTypesFails(t *testing.T) {
	t.Parallel()

	provideArgs := []interface{}{
		func() *bytes.Buffer { return nil },
		func() (*bytes.Buffer, error) { return nil, nil },
		&bytes.Buffer{},
	}

	for _, first := range provideArgs {
		t.Run(fmt.Sprintf("%T", first), func(t *testing.T) {
			c := New()
			require.NoError(t, c.Provide(first), "first provide must not fail")

			for _, second := range provideArgs {
				assert.Error(t, c.Provide(second), "second provide must fail")
			}

		})
	}
}

func TestProvideCycleFails(t *testing.T) {
	t.Parallel()

	// A <- B <- C
	// |         ^
	// |_________|
	type A struct{}
	type B struct{}
	type C struct{}
	newA := func(*C) *A { return &A{} }
	newB := func(*A) *B { return &B{} }
	newC := func(*B) *C { return &C{} }

	c := New()
	assert.NoError(t, c.Provide(newA))
	assert.NoError(t, c.Provide(newB))
	err := c.Provide(newC)
	require.Error(t, err, "expected error when introducing cycle")
	require.Contains(t, err.Error(), "cycle")
}

func TestIncompleteGraphIsOkay(t *testing.T) {
	t.Parallel()

	// A <- B <- C
	// Even if we don't provide B, we should be able to resolve A.
	type A struct{}
	type B struct{}
	type C struct{}
	newA := func() *A { return &A{} }
	newC := func(*B) *C { return &C{} }

	c := New()
	assert.NoError(t, c.Provide(newA), "provide failed")
	assert.NoError(t, c.Provide(newC), "provide failed")
	assert.NoError(t, c.Invoke(func(*A) {}), "invoke failed")
}

func TestProvideFuncsWithoutReturnsFails(t *testing.T) {
	t.Parallel()

	c := New()
	assert.Error(t, c.Provide(func(*bytes.Buffer) {}))
}

func TestInvokesUseCachedObjects(t *testing.T) {
	t.Parallel()

	c := New()

	constructorCalls := 0
	buf := &bytes.Buffer{}
	require.NoError(t, c.Provide(func() *bytes.Buffer {
		assert.Equal(t, 0, constructorCalls, "constructor must not have been called before")
		constructorCalls++
		return buf
	}))

	calls := 0
	for i := 0; i < 3; i++ {
		assert.NoError(t, c.Invoke(func(b *bytes.Buffer) {
			calls++
			require.Equal(t, 1, constructorCalls, "constructor must be called exactly once")
			require.Equal(t, buf, b, "invoke got different buffer pointer")
		}), "invoke %d failed", i)
		require.Equal(t, i+1, calls, "invoked function not called")
	}
}

func TestInvokeFailures(t *testing.T) {
	t.Parallel()

	t.Run("untyped nil", func(t *testing.T) {
		c := New()
		assert.Error(t, c.Invoke(nil))
	})

	t.Run("unmet dependency", func(t *testing.T) {
		c := New()
		assert.Error(t, c.Invoke(func(*bytes.Buffer) {}))
	})

	t.Run("returned error", func(t *testing.T) {
		c := New()
		assert.Error(t, c.Invoke(func() error { return errors.New("oh no") }))
	})

	t.Run("many returns", func(t *testing.T) {
		c := New()
		assert.Error(t, c.Invoke(func() (int, error) { return 42, errors.New("oh no") }))
	})
}<|MERGE_RESOLUTION|>--- conflicted
+++ resolved
@@ -283,10 +283,6 @@
 }
 
 func TestCantProvideUntypedNil(t *testing.T) {
-<<<<<<< HEAD
-=======
-	t.Skip("Calling Container.Provide(nil) crashes the main testing thread")
->>>>>>> 849e7462
 	t.Parallel()
 	c := New()
 	assert.Error(t, c.Provide(nil))
