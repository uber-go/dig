--- conflicted
+++ resolved
@@ -147,33 +147,10 @@
 func (pl paramList) BuildList(c containerStore, decorate bool) ([]reflect.Value, error) {
 	args := make([]reflect.Value, len(pl.Params))
 	for i, p := range pl.Params {
-<<<<<<< HEAD
-		// iterate through the tree path of scopes.
-	containerLoop:
-		for _, c := range allContainers {
-			arg, err := p.Build(c, decorate)
-			if err == nil {
-				args[i] = arg
-				break containerLoop
-			}
-			// If argument has successfully been built, it's possible
-			// for these errors to occur in child scopes that don't
-			// contain the given parameter type. We can safely ignore
-			// these.
-			// If it's an error other than missing types/dependencies,
-			// this means some constructor returned an error that must
-			// be reported.
-			_, isErrMissingTypes := err.(errMissingTypes)
-			_, isErrMissingDeps := err.(errMissingDependencies)
-			if err != nil && !isErrMissingTypes && !isErrMissingDeps {
-				return nil, err
-			}
-=======
 		var err error
-		args[i], err = p.Build(c)
+		args[i], err = p.Build(c, decorate)
 		if err != nil {
 			return nil, err
->>>>>>> 29dd1721
 		}
 	}
 	return args, nil
@@ -220,12 +197,28 @@
 	return fmt.Sprintf("%v[%v]", ps.Type, strings.Join(opts, ", "))
 }
 
-<<<<<<< HEAD
+// searches the given container and its parent for decorated values.
+func (ps paramSingle) getDecoratedValue(c containerStore) (reflect.Value, bool) {
+	for _, c := range c.storesToRoot() {
+		if v, ok := c.getDecoratedValue(ps.Name, ps.Type); ok {
+			return v, ok
+		}
+	}
+	return _noValue, false
+}
+
+// searches the given container and its parent for a matching value.
+func (ps paramSingle) getValue(c containerStore) (reflect.Value, bool) {
+	for _, c := range c.storesToRoot() {
+		if v, ok := c.getValue(ps.Name, ps.Type); ok {
+			return v, ok
+		}
+	}
+	return _noValue, false
+}
+
 func (ps paramSingle) Build(c containerStore, decorate bool) (reflect.Value, error) {
-	// Check whether the value is a decorated value first.
-	if v, ok := c.getDecoratedValue(ps.Name, ps.Type); ok {
-		return v, nil
-	}
+
 	if !decorate {
 		decorators := c.getValueDecorators(ps.Name, ps.Type)
 		if len(decorators) != 0 {
@@ -248,21 +241,12 @@
 		}
 	}
 
-	if v, ok := c.getValue(ps.Name, ps.Type); ok {
-=======
-// searches the given container and its parent for a matching value.
-func (ps paramSingle) getValue(c containerStore) (reflect.Value, bool) {
-	for _, c := range c.storesToRoot() {
-		if v, ok := c.getValue(ps.Name, ps.Type); ok {
-			return v, ok
-		}
-	}
-	return _noValue, false
-}
-
-func (ps paramSingle) Build(c containerStore) (reflect.Value, error) {
+	// Check whether the value is a decorated value first.
+	if v, ok := ps.getDecoratedValue(c); ok {
+		return v, nil
+	}
+
 	if v, ok := ps.getValue(c); ok {
->>>>>>> 29dd1721
 		return v, nil
 	}
 
@@ -543,7 +527,15 @@
 	return pg, nil
 }
 
-<<<<<<< HEAD
+func (pt paramGroupedSlice) getDecoratedValues(c containerStore) []reflect.Value {
+	var items []reflect.Value
+	stores := c.storesToRoot()
+	for _, c := range stores {
+		items = append(items, c.getDecoratedValueGroup(pt.Group, pt.Type.Elem())...)
+	}
+	return items
+}
+
 func (pt paramGroupedSlice) Build(c containerStore, decorate bool) (reflect.Value, error) {
 	if !decorate {
 		for _, d := range c.getGroupDecorators(pt.Group, pt.Type.Elem()) {
@@ -557,26 +549,16 @@
 		}
 	}
 
-	for _, n := range c.getGroupProviders(pt.Group, pt.Type.Elem()) {
-		if err := n.Call(c); err != nil {
-			return _noValue, errParamGroupFailed{
-				CtorID: n.ID(),
-				Key:    key{group: pt.Group, t: pt.Type.Elem()},
-				Reason: err,
-			}
-		}
-	}
-
-	items := c.getDecoratedValueGroup(pt.Group, pt.Type.Elem())
-	if len(items) == 0 {
-		items = c.getValueGroup(pt.Group, pt.Type.Elem())
-	}
-
-	result := reflect.MakeSlice(pt.Type, len(items), len(items))
-	for i, v := range items {
-		result.Index(i).Set(v)
-=======
-func (pt paramGroupedSlice) Build(c containerStore) (reflect.Value, error) {
+	// Check if we have decorated values
+	decoratedItems := pt.getDecoratedValues(c)
+	if len(decoratedItems) != 0 {
+		result := reflect.MakeSlice(pt.Type, 0, len(decoratedItems))
+		for _, item := range decoratedItems {
+			result = reflect.Append(result, item)
+		}
+		return result, nil
+	}
+
 	var itemCount int
 	stores := c.storesToRoot()
 	for _, c := range stores {
@@ -592,11 +574,9 @@
 			}
 		}
 	}
-
 	result := reflect.MakeSlice(pt.Type, 0, itemCount)
 	for _, c := range stores {
 		result = reflect.Append(result, c.getValueGroup(pt.Group, pt.Type.Elem())...)
->>>>>>> 29dd1721
 	}
 	return result, nil
 }
