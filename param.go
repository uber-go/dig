// Copyright (c) 2019-2021 Uber Technologies, Inc.
//
// Permission is hereby granted, free of charge, to any person obtaining a copy
// of this software and associated documentation files (the "Software"), to deal
// in the Software without restriction, including without limitation the rights
// to use, copy, modify, merge, publish, distribute, sublicense, and/or sell
// copies of the Software, and to permit persons to whom the Software is
// furnished to do so, subject to the following conditions:
//
// The above copyright notice and this permission notice shall be included in
// all copies or substantial portions of the Software.
//
// THE SOFTWARE IS PROVIDED "AS IS", WITHOUT WARRANTY OF ANY KIND, EXPRESS OR
// IMPLIED, INCLUDING BUT NOT LIMITED TO THE WARRANTIES OF MERCHANTABILITY,
// FITNESS FOR A PARTICULAR PURPOSE AND NONINFRINGEMENT. IN NO EVENT SHALL THE
// AUTHORS OR COPYRIGHT HOLDERS BE LIABLE FOR ANY CLAIM, DAMAGES OR OTHER
// LIABILITY, WHETHER IN AN ACTION OF CONTRACT, TORT OR OTHERWISE, ARISING FROM,
// OUT OF OR IN CONNECTION WITH THE SOFTWARE OR THE USE OR OTHER DEALINGS IN
// THE SOFTWARE.

package dig

import (
	"errors"
	"fmt"
	"reflect"
	"strconv"
	"strings"

	"go.uber.org/dig/internal/digerror"
	"go.uber.org/dig/internal/dot"
	"go.uber.org/dig/internal/promise"
)

// The param interface represents a dependency for a constructor.
//
// The following implementations exist:
//  paramList     All arguments of the constructor.
//  paramSingle   An explicitly requested type.
//  paramObject   dig.In struct where each field in the struct can be another
//                param.
//  paramGroupedSlice
//                A slice consuming a value group. This will receive all
//                values produced with a `group:".."` tag with the same name
//                as a slice.
type param interface {
	fmt.Stringer

	// Build this dependency and any of its dependencies from the provided
	// Container. It stores the result in the pointed-to reflect.Value, allocating
	// it first if it points to an invalid reflect.Value.
	//
	// Build returns a deferred that resolves once the reflect.Value is filled in.
	//
	// This MAY panic if the param does not produce a single value.
<<<<<<< HEAD
	Build(store containerStore, decorating bool, target *reflect.Value) *promise.Deferred
=======
	Build(store containerStore) (reflect.Value, error)
>>>>>>> 6048b1b5

	// DotParam returns a slice of dot.Param(s).
	DotParam() []*dot.Param
}

var (
	_ param = paramSingle{}
	_ param = paramObject{}
	_ param = paramList{}
	_ param = paramGroupedSlice{}
)

// newParam builds a param from the given type. If the provided type is a
// dig.In struct, an paramObject will be returned.
func newParam(t reflect.Type, c containerStore) (param, error) {
	switch {
	case IsOut(t) || (t.Kind() == reflect.Ptr && IsOut(t.Elem())) || embedsType(t, _outPtrType):
		return nil, errf("cannot depend on result objects", "%v embeds a dig.Out", t)
	case IsIn(t):
		return newParamObject(t, c)
	case embedsType(t, _inPtrType):
		return nil, errf(
			"cannot build a parameter object by embedding *dig.In, embed dig.In instead",
			"%v embeds *dig.In", t)
	case t.Kind() == reflect.Ptr && IsIn(t.Elem()):
		return nil, errf(
			"cannot depend on a pointer to a parameter object, use a value instead",
			"%v is a pointer to a struct that embeds dig.In", t)
	default:
		return paramSingle{Type: t}, nil
	}
}

// paramList holds all arguments of the constructor as params.
//
// NOTE: Build() MUST NOT be called on paramList. Instead, BuildList
// must be called.
type paramList struct {
	ctype reflect.Type // type of the constructor

	Params []param
}

func (pl paramList) DotParam() []*dot.Param {
	var types []*dot.Param
	for _, param := range pl.Params {
		types = append(types, param.DotParam()...)
	}
	return types
}

func (pl paramList) String() string {
	args := make([]string, len(pl.Params))
	for i, p := range pl.Params {
		args[i] = p.String()
	}
	return fmt.Sprint(args)
}

// newParamList builds a paramList from the provided constructor type.
//
// Variadic arguments of a constructor are ignored and not included as
// dependencies.
func newParamList(ctype reflect.Type, c containerStore) (paramList, error) {
	numArgs := ctype.NumIn()
	if ctype.IsVariadic() {
		// NOTE: If the function is variadic, we skip the last argument
		// because we're not filling variadic arguments yet. See #120.
		numArgs--
	}

	pl := paramList{
		ctype:  ctype,
		Params: make([]param, 0, numArgs),
	}

	for i := 0; i < numArgs; i++ {
		p, err := newParam(ctype.In(i), c)
		if err != nil {
			return pl, errf("bad argument %d", i+1, err)
		}
		pl.Params = append(pl.Params, p)
	}

	return pl, nil
}

<<<<<<< HEAD
func (pl paramList) Build(containerStore, bool, *reflect.Value) *promise.Deferred {
=======
func (pl paramList) Build(containerStore) (reflect.Value, error) {
>>>>>>> 6048b1b5
	digerror.BugPanicf("paramList.Build() must never be called")
	panic("") // Unreachable, as BugPanicf above will panic.
}

<<<<<<< HEAD
// BuildList builds an ordered list of values which may be passed directly
// to the underlying constructor and stores them in the pointed-to slice.
// It returns a deferred that resolves when the slice is filled out.
func (pl paramList) BuildList(c containerStore, decorating bool, targets *[]reflect.Value) *promise.Deferred {
	children := make([]*promise.Deferred, len(pl.Params))
	*targets = make([]reflect.Value, len(pl.Params))
	for i, p := range pl.Params {
		children[i] = p.Build(c, decorating, &(*targets)[i])
=======
// BuildList returns an ordered list of values which may be passed directly
// to the underlying constructor.
func (pl paramList) BuildList(c containerStore) ([]reflect.Value, error) {
	args := make([]reflect.Value, len(pl.Params))
	for i, p := range pl.Params {
		var err error
		args[i], err = p.Build(c)
		if err != nil {
			return nil, err
		}
>>>>>>> 6048b1b5
	}
	return promise.WhenAll(children...)
}

// paramSingle is an explicitly requested type, optionally with a name.
//
// This object must be present in the graph as-is unless it's specified as
// optional.
type paramSingle struct {
	Name     string
	Optional bool
	Type     reflect.Type
}

func (ps paramSingle) DotParam() []*dot.Param {
	return []*dot.Param{
		{
			Node: &dot.Node{
				Type: ps.Type,
				Name: ps.Name,
			},
			Optional: ps.Optional,
		},
	}
}

func (ps paramSingle) String() string {
	// tally.Scope[optional] means optional
	// tally.Scope[optional, name="foo"] means named optional

	var opts []string
	if ps.Optional {
		opts = append(opts, "optional")
	}
	if ps.Name != "" {
		opts = append(opts, fmt.Sprintf("name=%q", ps.Name))
	}

	if len(opts) == 0 {
		return fmt.Sprint(ps.Type)
	}

	return fmt.Sprintf("%v[%v]", ps.Type, strings.Join(opts, ", "))
}

// search the given container and its ancestors for a decorated value.
func (ps paramSingle) getDecoratedValue(c containerStore) (reflect.Value, bool) {
	for _, c := range c.storesToRoot() {
		if v, ok := c.getDecoratedValue(ps.Name, ps.Type); ok {
			return v, ok
		}
	}
	return _noValue, false
}

// search the given container and its ancestors for a matching value.
func (ps paramSingle) getValue(c containerStore) (reflect.Value, bool) {
	for _, c := range c.storesToRoot() {
		if v, ok := c.getValue(ps.Name, ps.Type); ok {
			return v, ok
		}
	}
	return _noValue, false
}

<<<<<<< HEAD
// builds the parameter using decorators, if any. useDecorators controls whether to use decorator functions (true) or
// provider functions (false).
func (ps paramSingle) buildWith(c containerStore, useDecorators bool, target *reflect.Value) *promise.Deferred {
	var decorators []decorator

	if useDecorators {
		decorators = c.getValueDecorators(ps.Name, ps.Type)

		if len(decorators) == 0 {
			return promise.Done
		}
	} else {
		// A provider is-a decorator ({methods of decorator} ⊆ {methods of provider})
		var providers []provider
		for _, container := range c.storesToRoot() {
			providers = container.getValueProviders(ps.Name, ps.Type)
			if len(providers) > 0 {
				break
			}
		}

		if len(providers) == 0 {
			if ps.Optional {
				target.Set(reflect.Zero(ps.Type))
				return promise.Done
			}

			return promise.Fail(newErrMissingTypes(c, key{name: ps.Name, t: ps.Type}))
		}
=======
// builds the parameter using decorators in all scopes that affect the
// current scope, if there are any. If there are multiple Scopes that decorates
// this parameter, the closest one to the Scope that invoked this will be used.
// If there are no decorators associated with this parameter, _noValue is returned.
func (ps paramSingle) buildWithDecorators(c containerStore) (v reflect.Value, found bool, err error) {
	var (
		d               decorator
		decoratingScope containerStore
	)
	stores := c.storesToRoot()

	for _, s := range stores {
		if d, found = s.getValueDecorator(ps.Name, ps.Type); !found {
			continue
		}
		if d.State() == decoratorOnStack {
			// This decorator is already being run.
			// Avoid a cycle and look further.
			d = nil
			continue
		}
		decoratingScope = s
		break
	}
	if !found || d == nil {
		return _noValue, false, nil
	}
	if err = d.Call(decoratingScope); err != nil {
		v, err = _noValue, errParamSingleFailed{
			CtorID: 1,
			Key:    key{t: ps.Type, name: ps.Name},
			Reason: err,
		}
		return v, found, err
	}
	v, _ = decoratingScope.getDecoratedValue(ps.Name, ps.Type)
	return
}

func (ps paramSingle) Build(c containerStore) (reflect.Value, error) {
	v, found, err := ps.buildWithDecorators(c)
	if found {
		return v, err
	}
>>>>>>> 6048b1b5

		decorators = make([]decorator, len(providers))
		for i, provider := range providers {
			decorators[i] = provider.(decorator)
		}
	}

	var (
		doNext func(i int)
		d      = new(promise.Deferred)
	)

	doNext = func(i int) {
		if i == len(decorators) {
			// If we get here, it's impossible for the value to be absent from the
			// container.
			v, _ := ps.getValue(c)
			if v.IsValid() {
				// Not valid during a dry run
				target.Set(v)
			}
			d.Resolve(nil)
			return
		}

		n := decorators[i]

		n.Call(c).Observe(func(err error) {
			if err != nil {
				// If we're missing dependencies but the parameter itself is optional,
				// we can just move on.
				if _, ok := err.(errMissingDependencies); !ok || !ps.Optional {
					d.Resolve(errParamSingleFailed{
						CtorID: n.ID(),
						Key:    key{t: ps.Type, name: ps.Name},
						Reason: err,
					})
					return
				}
			}
			doNext(i + 1)
		})
	}

	doNext(0)
	return d
}

func (ps paramSingle) Build(c containerStore, decorating bool, target *reflect.Value) *promise.Deferred {
	if !target.IsValid() {
		*target = reflect.New(ps.Type).Elem()
	}

<<<<<<< HEAD
	d := promise.Done

	if !decorating {
		d = ps.buildWith(c, true, target)
	}
=======
	for _, n := range providers {
		err := n.Call(n.OrigScope())
		if err == nil {
			continue
		}
>>>>>>> 6048b1b5

	return d.Then(func() *promise.Deferred {
		// Check whether the value is a decorated value first.
		if v, ok := ps.getDecoratedValue(c); ok {
			target.Set(v)
			return promise.Done
		}

		// See if it's already in the store
		if v, ok := ps.getValue(c); ok {
			target.Set(v)
			return promise.Done
		}

<<<<<<< HEAD
		return ps.buildWith(c, false, target)
	})
=======
	// If we get here, it's impossible for the value to be absent from the
	// container.
	v, _ = ps.getValue(c)
	return v, nil
>>>>>>> 6048b1b5
}

// paramObject is a dig.In struct where each field is another param.
//
// This object is not expected in the graph as-is.
type paramObject struct {
	Type        reflect.Type
	Fields      []paramObjectField
	FieldOrders []int
}

func (po paramObject) DotParam() []*dot.Param {
	var types []*dot.Param
	for _, field := range po.Fields {
		types = append(types, field.DotParam()...)
	}
	return types
}

func (po paramObject) String() string {
	fields := make([]string, len(po.Fields))
	for i, f := range po.Fields {
		fields[i] = f.Param.String()
	}
	return strings.Join(fields, " ")
}

// getParamOrder returns the order(s) of a parameter type.
func getParamOrder(gh *graphHolder, param param) []int {
	var orders []int
	switch p := param.(type) {
	case paramSingle:
		providers := gh.s.getAllValueProviders(p.Name, p.Type)
		for _, provider := range providers {
			orders = append(orders, provider.Order(gh.s))
		}
	case paramGroupedSlice:
		// value group parameters have nodes of their own.
		// We can directly return that here.
		orders = append(orders, p.orders[gh.s])
	case paramObject:
		for _, pf := range p.Fields {
			orders = append(orders, getParamOrder(gh, pf.Param)...)
		}
	}
	return orders
}

// newParamObject builds an paramObject from the provided type. The type MUST
// be a dig.In struct.
func newParamObject(t reflect.Type, c containerStore) (paramObject, error) {
	po := paramObject{Type: t}

	// Check if the In type supports ignoring unexported fields.
	var ignoreUnexported bool
	for i := 0; i < t.NumField(); i++ {
		f := t.Field(i)
		if f.Type == _inType {
			var err error
			ignoreUnexported, err = isIgnoreUnexportedSet(f)
			if err != nil {
				return po, err
			}
			break
		}
	}

	for i := 0; i < t.NumField(); i++ {
		f := t.Field(i)
		if f.Type == _inType {
			// Skip over the dig.In embed.
			continue
		}
		if f.PkgPath != "" && ignoreUnexported {
			// Skip over an unexported field if it is allowed.
			continue
		}
		pof, err := newParamObjectField(i, f, c)
		if err != nil {
			return po, errf("bad field %q of %v", f.Name, t, err)
		}
		po.Fields = append(po.Fields, pof)
	}
	return po, nil
}

<<<<<<< HEAD
func (po paramObject) Build(c containerStore, decorating bool, target *reflect.Value) *promise.Deferred {
	if !target.IsValid() {
		*target = reflect.New(po.Type).Elem()
	}

	children := make([]*promise.Deferred, len(po.Fields))
	for i, f := range po.Fields {
		f := f
		field := target.Field(f.FieldIndex)
		children[i] = f.Build(c, decorating, &field)
=======
func (po paramObject) Build(c containerStore) (reflect.Value, error) {
	dest := reflect.New(po.Type).Elem()
	for _, f := range po.Fields {
		v, err := f.Build(c)
		if err != nil {
			return dest, err
		}
		dest.Field(f.FieldIndex).Set(v)
>>>>>>> 6048b1b5
	}

	return promise.WhenAll(children...)
}

// paramObjectField is a single field of a dig.In struct.
type paramObjectField struct {
	// Name of the field in the struct.
	FieldName string

	// Index of this field in the target struct.
	//
	// We need to track this separately because not all fields of the
	// struct map to params.
	FieldIndex int

	// The dependency requested by this field.
	Param param
}

func (pof paramObjectField) DotParam() []*dot.Param {
	return pof.Param.DotParam()
}

func newParamObjectField(idx int, f reflect.StructField, c containerStore) (paramObjectField, error) {
	pof := paramObjectField{
		FieldName:  f.Name,
		FieldIndex: idx,
	}

	var p param
	switch {
	case f.PkgPath != "":
		return pof, errf(
			"unexported fields not allowed in dig.In, did you mean to export %q (%v)?",
			f.Name, f.Type)

	case f.Tag.Get(_groupTag) != "":
		var err error
		p, err = newParamGroupedSlice(f, c)
		if err != nil {
			return pof, err
		}

	default:
		var err error
		p, err = newParam(f.Type, c)
		if err != nil {
			return pof, err
		}
	}

	if ps, ok := p.(paramSingle); ok {
		ps.Name = f.Tag.Get(_nameTag)

		var err error
		ps.Optional, err = isFieldOptional(f)
		if err != nil {
			return pof, err
		}

		p = ps
	}

	pof.Param = p
	return pof, nil
}

<<<<<<< HEAD
func (pof paramObjectField) Build(c containerStore, decorating bool, target *reflect.Value) *promise.Deferred {
	return pof.Param.Build(c, decorating, target)
=======
func (pof paramObjectField) Build(c containerStore) (reflect.Value, error) {
	v, err := pof.Param.Build(c)
	if err != nil {
		return v, err
	}
	return v, nil
>>>>>>> 6048b1b5
}

// paramGroupedSlice is a param which produces a slice of values with the same
// group name.
type paramGroupedSlice struct {
	// Name of the group as specified in the `group:".."` tag.
	Group string

	// Type of the slice.
	Type reflect.Type

	orders map[*Scope]int
}

func (pt paramGroupedSlice) String() string {
	// io.Reader[group="foo"] refers to a group of io.Readers called 'foo'
	return fmt.Sprintf("%v[group=%q]", pt.Type.Elem(), pt.Group)
}

func (pt paramGroupedSlice) DotParam() []*dot.Param {
	return []*dot.Param{
		{
			Node: &dot.Node{
				Type:  pt.Type,
				Group: pt.Group,
			},
		},
	}
}

// newParamGroupedSlice builds a paramGroupedSlice from the provided type with
// the given name.
//
// The type MUST be a slice type.
func newParamGroupedSlice(f reflect.StructField, c containerStore) (paramGroupedSlice, error) {
	g, err := parseGroupString(f.Tag.Get(_groupTag))
	if err != nil {
		return paramGroupedSlice{}, err
	}
	pg := paramGroupedSlice{Group: g.Name, Type: f.Type, orders: make(map[*Scope]int)}

	name := f.Tag.Get(_nameTag)
	optional, _ := isFieldOptional(f)
	switch {
	case f.Type.Kind() != reflect.Slice:
		return pg, errf("value groups may be consumed as slices only",
			"field %q (%v) is not a slice", f.Name, f.Type)
	case g.Flatten:
		return pg, errf("cannot use flatten in parameter value groups",
			"field %q (%v) specifies flatten", f.Name, f.Type)
	case name != "":
		return pg, errf(
			"cannot use named values with value groups",
			"name:%q requested with group:%q", name, pg.Group)

	case optional:
		return pg, errors.New("value groups cannot be optional")
	}
	c.newGraphNode(&pg, pg.orders)
	return pg, nil
}

// retrieves any decorated values that may be committed in this scope, or
// any of the parent Scopes. In the case where there are multiple scopes that
// are decorating the same type, the closest scope in effect will be replacing
// any decorated value groups provided in further scopes.
func (pt paramGroupedSlice) getDecoratedValues(c containerStore) (reflect.Value, bool) {
	for _, c := range c.storesToRoot() {
		if items, ok := c.getDecoratedValueGroup(pt.Group, pt.Type); ok {
			return items, true
		}
	}
	return _noValue, false
}

// search the given container and its parents for matching group decorators
// and call them to commit values. If any decorators return an error,
// that error is returned immediately. If all decorators succeeds, nil is returned.
// The order in which the decorators are invoked is from the top level scope to
// the current scope, to account for decorators that decorate values that were
// already decorated.
func (pt paramGroupedSlice) callGroupDecorators(c containerStore) *promise.Deferred {
	var children []*promise.Deferred
	stores := c.storesToRoot()
	for i := len(stores) - 1; i >= 0; i-- {
		c := stores[i]
<<<<<<< HEAD
		for _, d := range c.getGroupDecorators(pt.Group, pt.Type.Elem()) {
			d := d
			child := d.Call(c)
			children = append(children, child.Catch(func(err error) error {
=======
		if d, found := c.getGroupDecorator(pt.Group, pt.Type.Elem()); found {
			if d.State() == decoratorOnStack {
				// This decorator is already being run. Avoid cycle
				// and look further.
				continue
			}
			if err := d.Call(c); err != nil {
>>>>>>> 6048b1b5
				return errParamGroupFailed{
					CtorID: d.ID(),
					Key:    key{group: pt.Group, t: pt.Type.Elem()},
					Reason: err,
				}
			}))
		}
	}
	return promise.WhenAll(children...)
}

// search the given container and its parent for matching group providers and
// call them to commit values. If an error is encountered, return the number
// of providers called and a non-nil error from the first provided.
func (pt paramGroupedSlice) callGroupProviders(c containerStore) *promise.Deferred {
	var children []*promise.Deferred
	for _, c := range c.storesToRoot() {
		providers := c.getGroupProviders(pt.Group, pt.Type.Elem())
		for _, n := range providers {
			n := n
			child := n.Call(c)
			children = append(children, child.Catch(func(err error) error {
				return errParamGroupFailed{
					CtorID: n.ID(),
					Key:    key{group: pt.Group, t: pt.Type.Elem()},
					Reason: err,
				}
			}))
		}
	}
	return promise.WhenAll(children...)
}

<<<<<<< HEAD
func (pt paramGroupedSlice) Build(c containerStore, decorating bool, target *reflect.Value) *promise.Deferred {
	d := promise.Done

	// do not call this if we are already inside a decorator since
	// it will result in an infinite recursion. (i.e. decorate -> params.BuildList() -> Decorate -> params.BuildList...)
	// this is safe since a value can be decorated at most once in a given scope.
	if !decorating {
		d = pt.callGroupDecorators(c)
=======
func (pt paramGroupedSlice) Build(c containerStore) (reflect.Value, error) {
	// do not call this if we are already inside a decorator since
	// it will result in an infinite recursion. (i.e. decorate -> params.BuildList() -> Decorate -> params.BuildList...)
	// this is safe since a value can be decorated at most once in a given scope.
	if err := pt.callGroupDecorators(c); err != nil {
		return _noValue, err
>>>>>>> 6048b1b5
	}

	return d.Then(func() *promise.Deferred {
		// Check if we have decorated values
		if decoratedItems, ok := pt.getDecoratedValues(c); ok {
			if !target.IsValid() {
				newCap := 0
				if decoratedItems.Kind() == reflect.Slice {
					newCap = decoratedItems.Len()
				}
				*target = reflect.MakeSlice(pt.Type, 0, newCap)
			}

			target.Set(decoratedItems)
			return promise.Done
		}

		// If we do not have any decorated values, find the
		// providers and call them.
		return pt.callGroupProviders(c).Then(func() *promise.Deferred {
			for _, c := range c.storesToRoot() {
				target.Set(reflect.Append(*target, c.getValueGroup(pt.Group, pt.Type.Elem())...))
			}
			return promise.Done
		})
	})
}

// Checks if ignoring unexported files in an In struct is allowed.
// The struct field MUST be an _inType.
func isIgnoreUnexportedSet(f reflect.StructField) (bool, error) {
	tag := f.Tag.Get(_ignoreUnexportedTag)
	if tag == "" {
		return false, nil
	}

	allowed, err := strconv.ParseBool(tag)
	if err != nil {
		err = errf(
			"invalid value %q for %q tag on field %v",
			tag, _ignoreUnexportedTag, f.Name, err)
	}

	return allowed, err
}<|MERGE_RESOLUTION|>--- conflicted
+++ resolved
@@ -53,11 +53,7 @@
 	// Build returns a deferred that resolves once the reflect.Value is filled in.
 	//
 	// This MAY panic if the param does not produce a single value.
-<<<<<<< HEAD
-	Build(store containerStore, decorating bool, target *reflect.Value) *promise.Deferred
-=======
-	Build(store containerStore) (reflect.Value, error)
->>>>>>> 6048b1b5
+	Build(store containerStore, target *reflect.Value) *promise.Deferred
 
 	// DotParam returns a slice of dot.Param(s).
 	DotParam() []*dot.Param
@@ -145,36 +141,19 @@
 	return pl, nil
 }
 
-<<<<<<< HEAD
-func (pl paramList) Build(containerStore, bool, *reflect.Value) *promise.Deferred {
-=======
-func (pl paramList) Build(containerStore) (reflect.Value, error) {
->>>>>>> 6048b1b5
+func (pl paramList) Build(containerStore, *reflect.Value) *promise.Deferred {
 	digerror.BugPanicf("paramList.Build() must never be called")
 	panic("") // Unreachable, as BugPanicf above will panic.
 }
 
-<<<<<<< HEAD
 // BuildList builds an ordered list of values which may be passed directly
 // to the underlying constructor and stores them in the pointed-to slice.
 // It returns a deferred that resolves when the slice is filled out.
-func (pl paramList) BuildList(c containerStore, decorating bool, targets *[]reflect.Value) *promise.Deferred {
+func (pl paramList) BuildList(c containerStore, targets *[]reflect.Value) *promise.Deferred {
 	children := make([]*promise.Deferred, len(pl.Params))
 	*targets = make([]reflect.Value, len(pl.Params))
 	for i, p := range pl.Params {
-		children[i] = p.Build(c, decorating, &(*targets)[i])
-=======
-// BuildList returns an ordered list of values which may be passed directly
-// to the underlying constructor.
-func (pl paramList) BuildList(c containerStore) ([]reflect.Value, error) {
-	args := make([]reflect.Value, len(pl.Params))
-	for i, p := range pl.Params {
-		var err error
-		args[i], err = p.Build(c)
-		if err != nil {
-			return nil, err
-		}
->>>>>>> 6048b1b5
+		children[i] = p.Build(c, &(*targets)[i])
 	}
 	return promise.WhenAll(children...)
 }
@@ -240,22 +219,36 @@
 	return _noValue, false
 }
 
-<<<<<<< HEAD
 // builds the parameter using decorators, if any. useDecorators controls whether to use decorator functions (true) or
 // provider functions (false).
-func (ps paramSingle) buildWith(c containerStore, useDecorators bool, target *reflect.Value) *promise.Deferred {
+func (ps paramSingle) buildWith(c containerStore, useDecorators bool, target *reflect.Value) (*promise.Deferred, containerStore) {
 	var decorators []decorator
+	var providers []provider
+	var callScope containerStore
 
 	if useDecorators {
-		decorators = c.getValueDecorators(ps.Name, ps.Type)
-
-		if len(decorators) == 0 {
-			return promise.Done
+		var d decorator
+		var ok bool
+		for _, s := range c.storesToRoot() {
+			d, ok = s.getValueDecorator(ps.Name, ps.Type)
+			if !ok {
+				continue
+			}
+			// If the decorator is already on stack, we break
+			// here to not get into an infinite recursion.
+			if d.State() == functionOnStack {
+				d = nil
+				continue
+			}
+			// Reset the calling scope to the decorator's scope.
+			callScope = s
+			decorators = append(decorators, d)
+			break
 		}
 	} else {
-		// A provider is-a decorator ({methods of decorator} ⊆ {methods of provider})
-		var providers []provider
+
 		for _, container := range c.storesToRoot() {
+			// A provider is-a decorator ({methods of decorator} ⊆ {methods of provider})
 			providers = container.getValueProviders(ps.Name, ps.Type)
 			if len(providers) > 0 {
 				break
@@ -265,57 +258,11 @@
 		if len(providers) == 0 {
 			if ps.Optional {
 				target.Set(reflect.Zero(ps.Type))
-				return promise.Done
-			}
-
-			return promise.Fail(newErrMissingTypes(c, key{name: ps.Name, t: ps.Type}))
-		}
-=======
-// builds the parameter using decorators in all scopes that affect the
-// current scope, if there are any. If there are multiple Scopes that decorates
-// this parameter, the closest one to the Scope that invoked this will be used.
-// If there are no decorators associated with this parameter, _noValue is returned.
-func (ps paramSingle) buildWithDecorators(c containerStore) (v reflect.Value, found bool, err error) {
-	var (
-		d               decorator
-		decoratingScope containerStore
-	)
-	stores := c.storesToRoot()
-
-	for _, s := range stores {
-		if d, found = s.getValueDecorator(ps.Name, ps.Type); !found {
-			continue
-		}
-		if d.State() == decoratorOnStack {
-			// This decorator is already being run.
-			// Avoid a cycle and look further.
-			d = nil
-			continue
-		}
-		decoratingScope = s
-		break
-	}
-	if !found || d == nil {
-		return _noValue, false, nil
-	}
-	if err = d.Call(decoratingScope); err != nil {
-		v, err = _noValue, errParamSingleFailed{
-			CtorID: 1,
-			Key:    key{t: ps.Type, name: ps.Name},
-			Reason: err,
-		}
-		return v, found, err
-	}
-	v, _ = decoratingScope.getDecoratedValue(ps.Name, ps.Type)
-	return
-}
-
-func (ps paramSingle) Build(c containerStore) (reflect.Value, error) {
-	v, found, err := ps.buildWithDecorators(c)
-	if found {
-		return v, err
-	}
->>>>>>> 6048b1b5
+				return promise.Done, c
+			}
+
+			return promise.Fail(newErrMissingTypes(c, key{name: ps.Name, t: ps.Type})), c
+		}
 
 		decorators = make([]decorator, len(providers))
 		for i, provider := range providers {
@@ -342,8 +289,9 @@
 		}
 
 		n := decorators[i]
-
-		n.Call(c).Observe(func(err error) {
+		callScope = n.OrigScope()
+
+		n.Call(callScope).Observe(func(err error) {
 			if err != nil {
 				// If we're missing dependencies but the parameter itself is optional,
 				// we can just move on.
@@ -361,27 +309,16 @@
 	}
 
 	doNext(0)
-	return d
-}
-
-func (ps paramSingle) Build(c containerStore, decorating bool, target *reflect.Value) *promise.Deferred {
+	return d, c
+}
+
+func (ps paramSingle) Build(c containerStore, target *reflect.Value) *promise.Deferred {
 	if !target.IsValid() {
 		*target = reflect.New(ps.Type).Elem()
 	}
 
-<<<<<<< HEAD
-	d := promise.Done
-
-	if !decorating {
-		d = ps.buildWith(c, true, target)
-	}
-=======
-	for _, n := range providers {
-		err := n.Call(n.OrigScope())
-		if err == nil {
-			continue
-		}
->>>>>>> 6048b1b5
+	// try building with decorators first, in case this parameter has decorators.
+	d, c := ps.buildWith(c, true, target)
 
 	return d.Then(func() *promise.Deferred {
 		// Check whether the value is a decorated value first.
@@ -395,16 +332,9 @@
 			target.Set(v)
 			return promise.Done
 		}
-
-<<<<<<< HEAD
-		return ps.buildWith(c, false, target)
+		p, _ := ps.buildWith(c, false, target)
+		return p
 	})
-=======
-	// If we get here, it's impossible for the value to be absent from the
-	// container.
-	v, _ = ps.getValue(c)
-	return v, nil
->>>>>>> 6048b1b5
 }
 
 // paramObject is a dig.In struct where each field is another param.
@@ -491,8 +421,7 @@
 	return po, nil
 }
 
-<<<<<<< HEAD
-func (po paramObject) Build(c containerStore, decorating bool, target *reflect.Value) *promise.Deferred {
+func (po paramObject) Build(c containerStore, target *reflect.Value) *promise.Deferred {
 	if !target.IsValid() {
 		*target = reflect.New(po.Type).Elem()
 	}
@@ -501,17 +430,7 @@
 	for i, f := range po.Fields {
 		f := f
 		field := target.Field(f.FieldIndex)
-		children[i] = f.Build(c, decorating, &field)
-=======
-func (po paramObject) Build(c containerStore) (reflect.Value, error) {
-	dest := reflect.New(po.Type).Elem()
-	for _, f := range po.Fields {
-		v, err := f.Build(c)
-		if err != nil {
-			return dest, err
-		}
-		dest.Field(f.FieldIndex).Set(v)
->>>>>>> 6048b1b5
+		children[i] = f.Build(c, &field)
 	}
 
 	return promise.WhenAll(children...)
@@ -580,17 +499,8 @@
 	return pof, nil
 }
 
-<<<<<<< HEAD
-func (pof paramObjectField) Build(c containerStore, decorating bool, target *reflect.Value) *promise.Deferred {
-	return pof.Param.Build(c, decorating, target)
-=======
-func (pof paramObjectField) Build(c containerStore) (reflect.Value, error) {
-	v, err := pof.Param.Build(c)
-	if err != nil {
-		return v, err
-	}
-	return v, nil
->>>>>>> 6048b1b5
+func (pof paramObjectField) Build(c containerStore, target *reflect.Value) *promise.Deferred {
+	return pof.Param.Build(c, target)
 }
 
 // paramGroupedSlice is a param which produces a slice of values with the same
@@ -677,20 +587,16 @@
 	stores := c.storesToRoot()
 	for i := len(stores) - 1; i >= 0; i-- {
 		c := stores[i]
-<<<<<<< HEAD
-		for _, d := range c.getGroupDecorators(pt.Group, pt.Type.Elem()) {
-			d := d
-			child := d.Call(c)
-			children = append(children, child.Catch(func(err error) error {
-=======
-		if d, found := c.getGroupDecorator(pt.Group, pt.Type.Elem()); found {
-			if d.State() == decoratorOnStack {
+		if d, ok := c.getGroupDecorator(pt.Group, pt.Type.Elem()); ok {
+
+			if d.State() == functionOnStack {
 				// This decorator is already being run. Avoid cycle
 				// and look further.
 				continue
 			}
-			if err := d.Call(c); err != nil {
->>>>>>> 6048b1b5
+
+			child := d.Call(c)
+			children = append(children, child.Catch(func(err error) error {
 				return errParamGroupFailed{
 					CtorID: d.ID(),
 					Key:    key{group: pt.Group, t: pt.Type.Elem()},
@@ -724,24 +630,11 @@
 	return promise.WhenAll(children...)
 }
 
-<<<<<<< HEAD
-func (pt paramGroupedSlice) Build(c containerStore, decorating bool, target *reflect.Value) *promise.Deferred {
-	d := promise.Done
-
+func (pt paramGroupedSlice) Build(c containerStore, target *reflect.Value) *promise.Deferred {
 	// do not call this if we are already inside a decorator since
 	// it will result in an infinite recursion. (i.e. decorate -> params.BuildList() -> Decorate -> params.BuildList...)
 	// this is safe since a value can be decorated at most once in a given scope.
-	if !decorating {
-		d = pt.callGroupDecorators(c)
-=======
-func (pt paramGroupedSlice) Build(c containerStore) (reflect.Value, error) {
-	// do not call this if we are already inside a decorator since
-	// it will result in an infinite recursion. (i.e. decorate -> params.BuildList() -> Decorate -> params.BuildList...)
-	// this is safe since a value can be decorated at most once in a given scope.
-	if err := pt.callGroupDecorators(c); err != nil {
-		return _noValue, err
->>>>>>> 6048b1b5
-	}
+	d := pt.callGroupDecorators(c)
 
 	return d.Then(func() *promise.Deferred {
 		// Check if we have decorated values
