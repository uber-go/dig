// Copyright (c) 2021 Uber Technologies, Inc.
//
// Permission is hereby granted, free of charge, to any person obtaining a copy
// of this software and associated documentation files (the "Software"), to deal
// in the Software without restriction, including without limitation the rights
// to use, copy, modify, merge, publish, distribute, sublicense, and/or sell
// copies of the Software, and to permit persons to whom the Software is
// furnished to do so, subject to the following conditions:
//
// The above copyright notice and this permission notice shall be included in
// all copies or substantial portions of the Software.
//
// THE SOFTWARE IS PROVIDED "AS IS", WITHOUT WARRANTY OF ANY KIND, EXPRESS OR
// IMPLIED, INCLUDING BUT NOT LIMITED TO THE WARRANTIES OF MERCHANTABILITY,
// FITNESS FOR A PARTICULAR PURPOSE AND NONINFRINGEMENT. IN NO EVENT SHALL THE
// AUTHORS OR COPYRIGHT HOLDERS BE LIABLE FOR ANY CLAIM, DAMAGES OR OTHER
// LIABILITY, WHETHER IN AN ACTION OF CONTRACT, TORT OR OTHERWISE, ARISING FROM,
// OUT OF OR IN CONNECTION WITH THE SOFTWARE OR THE USE OR OTHER DEALINGS IN
// THE SOFTWARE.

package dig

import (
	"fmt"
	"reflect"

	"go.uber.org/dig/internal/digerror"
	"go.uber.org/dig/internal/digreflect"
	"go.uber.org/dig/internal/dot"
	"go.uber.org/dig/internal/promise"
)

// constructorNode is a node in the dependency graph that represents
// a constructor provided by the user.
//
// constructorNodes can produce zero or more values that they store into the container.
// For the Provide path, we verify that constructorNodes produce at least one value,
// otherwise the function will never be called.
type constructorNode struct {
	ctor  interface{}
	ctype reflect.Type

	// Location where this function was defined.
	location *digreflect.Func

	// id uniquely identifies the constructor that produces a node.
	id dot.CtorID

	// Whether this node is already building its paramList and calling the constructor
	calling bool

	// Whether the constructor owned by this node was already called.
	called bool

	// Type information about constructor parameters.
	paramList paramList

	// The result of calling the constructor
	deferred promise.Deferred

	// Type information about constructor results.
	resultList resultList

	// order of this node in each Scopes' graphHolders.
	orders map[*Scope]int

	// scope this node is part of
	s *Scope

	// scope this node was originally provided to.
	// This is different from s if and only if the constructor was Provided with ExportOption.
	origS *Scope
}

type constructorOptions struct {
	// If specified, all values produced by this constructor have the provided name
	// belong to the specified value group or implement any of the interfaces.
	ResultName  string
	ResultGroup string
	ResultAs    []interface{}
	Location    *digreflect.Func
}

func newConstructorNode(ctor interface{}, s *Scope, origS *Scope, opts constructorOptions) (*constructorNode, error) {
	cval := reflect.ValueOf(ctor)
	ctype := cval.Type()
	cptr := cval.Pointer()

	params, err := newParamList(ctype, s)
	if err != nil {
		return nil, err
	}

	results, err := newResultList(
		ctype,
		resultOptions{
			Name:  opts.ResultName,
			Group: opts.ResultGroup,
			As:    opts.ResultAs,
		},
	)
	if err != nil {
		return nil, err
	}

	location := opts.Location
	if location == nil {
		location = digreflect.InspectFunc(ctor)
	}

	n := &constructorNode{
		ctor:       ctor,
		ctype:      ctype,
		location:   location,
		id:         dot.CtorID(cptr),
		paramList:  params,
		resultList: results,
		orders:     make(map[*Scope]int),
		s:          s,
		origS:      origS,
	}
	s.newGraphNode(n, n.orders)
	return n, nil
}

func (n *constructorNode) Location() *digreflect.Func { return n.location }
func (n *constructorNode) ParamList() paramList       { return n.paramList }
func (n *constructorNode) ResultList() resultList     { return n.resultList }
func (n *constructorNode) ID() dot.CtorID             { return n.id }
func (n *constructorNode) CType() reflect.Type        { return n.ctype }
func (n *constructorNode) Order(s *Scope) int         { return n.orders[s] }
func (n *constructorNode) OrigScope() *Scope          { return n.origS }

func (n *constructorNode) String() string {
	return fmt.Sprintf("deps: %v, ctor: %v", n.paramList, n.ctype)
}

// Call calls this constructor if it hasn't already been called and injects any values produced by it into the container
// passed to newConstructorNode.
//
// If constructorNode has a unresolved deferred already in the process of building, it will return that one. If it has
// already been successfully called, it will return an already-resolved deferred. Together these mean it will try the
// call again if it failed last time.
//
// On failure, the returned pointer is not guaranteed to stay in a failed state; another call will reset it back to its
// zero value; don't store the returned pointer. (It will still call each observer only once.)
func (n *constructorNode) Call(c containerStore) *promise.Deferred {
	if n.calling || n.called {
		return &n.deferred
	}

	n.calling = true
	n.deferred = promise.Deferred{}

	if err := shallowCheckDependencies(c, n.paramList); err != nil {
		n.deferred.Resolve(errMissingDependencies{
			Func:   n.location,
			Reason: err,
		})
	}

<<<<<<< HEAD
	var args []reflect.Value
	var results []reflect.Value

	n.paramList.BuildList(c, false /* decorating */, &args).Catch(func(err error) error {
=======
	args, err := n.paramList.BuildList(c)
	if err != nil {
>>>>>>> 6048b1b5
		return errArgumentsFailed{
			Func:   n.location,
			Reason: err,
		}
	}).Then(func() *promise.Deferred {
		return c.scheduler().Schedule(func() {
			results = c.invoker()(reflect.ValueOf(n.ctor), args)
		})
	}).Then(func() *promise.Deferred {
		receiver := newStagingContainerWriter()
		if err := n.resultList.ExtractList(receiver, false /* decorating */, results); err != nil {
			return promise.Fail(errConstructorFailed{Func: n.location, Reason: err})
		}

		// Commit the result to the original container that this constructor
		// was supplied to. The provided container is only used for a view of
		// the rest of the graph to instantiate the dependencies of this
		// container.
		receiver.Commit(n.s)
		n.calling = false
		n.called = true
		n.deferred.Resolve(nil)
		return promise.Done
	}).Catch(func(err error) error {
		n.calling = false
		n.deferred.Resolve(err)
		return nil
	})

	return &n.deferred
}

// stagingContainerWriter is a containerWriter that records the changes that
// would be made to a containerWriter and defers them until Commit is called.
type stagingContainerWriter struct {
	values map[key]reflect.Value
	groups map[key][]reflect.Value
}

var _ containerWriter = (*stagingContainerWriter)(nil)

func newStagingContainerWriter() *stagingContainerWriter {
	return &stagingContainerWriter{
		values: make(map[key]reflect.Value),
		groups: make(map[key][]reflect.Value),
	}
}

func (sr *stagingContainerWriter) setValue(name string, t reflect.Type, v reflect.Value) {
	sr.values[key{t: t, name: name}] = v
}

func (sr *stagingContainerWriter) setDecoratedValue(_ string, _ reflect.Type, _ reflect.Value) {
	digerror.BugPanicf("stagingContainerWriter.setDecoratedValue must never be called")
}

func (sr *stagingContainerWriter) submitGroupedValue(group string, t reflect.Type, v reflect.Value) {
	k := key{t: t, group: group}
	sr.groups[k] = append(sr.groups[k], v)
}

func (sr *stagingContainerWriter) submitDecoratedGroupedValue(_ string, _ reflect.Type, _ reflect.Value) {
	digerror.BugPanicf("stagingContainerWriter.submitDecoratedGroupedValue must never be called")
}

// Commit commits the received results to the provided containerWriter.
func (sr *stagingContainerWriter) Commit(cw containerWriter) {
	for k, v := range sr.values {
		cw.setValue(k.name, k.t, v)
	}

	for k, vs := range sr.groups {
		for _, v := range vs {
			cw.submitGroupedValue(k.group, k.t, v)
		}
	}
}<|MERGE_RESOLUTION|>--- conflicted
+++ resolved
@@ -46,11 +46,8 @@
 	// id uniquely identifies the constructor that produces a node.
 	id dot.CtorID
 
-	// Whether this node is already building its paramList and calling the constructor
-	calling bool
-
-	// Whether the constructor owned by this node was already called.
-	called bool
+	// State of the underlying constructor function
+	state functionState
 
 	// Type information about constructor parameters.
 	paramList paramList
@@ -130,6 +127,7 @@
 func (n *constructorNode) CType() reflect.Type        { return n.ctype }
 func (n *constructorNode) Order(s *Scope) int         { return n.orders[s] }
 func (n *constructorNode) OrigScope() *Scope          { return n.origS }
+func (n *constructorNode) State() functionState       { return n.state }
 
 func (n *constructorNode) String() string {
 	return fmt.Sprintf("deps: %v, ctor: %v", n.paramList, n.ctype)
@@ -145,11 +143,11 @@
 // On failure, the returned pointer is not guaranteed to stay in a failed state; another call will reset it back to its
 // zero value; don't store the returned pointer. (It will still call each observer only once.)
 func (n *constructorNode) Call(c containerStore) *promise.Deferred {
-	if n.calling || n.called {
+	if n.State() == functionCalled || n.State() == functionOnStack {
 		return &n.deferred
 	}
 
-	n.calling = true
+	n.state = functionOnStack
 	n.deferred = promise.Deferred{}
 
 	if err := shallowCheckDependencies(c, n.paramList); err != nil {
@@ -159,19 +157,17 @@
 		})
 	}
 
-<<<<<<< HEAD
 	var args []reflect.Value
 	var results []reflect.Value
 
-	n.paramList.BuildList(c, false /* decorating */, &args).Catch(func(err error) error {
-=======
-	args, err := n.paramList.BuildList(c)
-	if err != nil {
->>>>>>> 6048b1b5
-		return errArgumentsFailed{
-			Func:   n.location,
-			Reason: err,
+	n.paramList.BuildList(c, &args).Catch(func(err error) error {
+		if err != nil {
+			return errArgumentsFailed{
+				Func:   n.location,
+				Reason: err,
+			}
 		}
+		return nil
 	}).Then(func() *promise.Deferred {
 		return c.scheduler().Schedule(func() {
 			results = c.invoker()(reflect.ValueOf(n.ctor), args)
@@ -187,12 +183,11 @@
 		// the rest of the graph to instantiate the dependencies of this
 		// container.
 		receiver.Commit(n.s)
-		n.calling = false
-		n.called = true
+		n.state = functionCalled
 		n.deferred.Resolve(nil)
 		return promise.Done
 	}).Catch(func(err error) error {
-		n.calling = false
+		n.state = functionCalled
 		n.deferred.Resolve(err)
 		return nil
 	})
