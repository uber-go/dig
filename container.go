// Copyright (c) 2021 Uber Technologies, Inc.
//
// Permission is hereby granted, free of charge, to any person obtaining a copy
// of this software and associated documentation files (the "Software"), to deal
// in the Software without restriction, including without limitation the rights
// to use, copy, modify, merge, publish, distribute, sublicense, and/or sell
// copies of the Software, and to permit persons to whom the Software is
// furnished to do so, subject to the following conditions:
//
// The above copyright notice and this permission notice shall be included in
// all copies or substantial portions of the Software.
//
// THE SOFTWARE IS PROVIDED "AS IS", WITHOUT WARRANTY OF ANY KIND, EXPRESS OR
// IMPLIED, INCLUDING BUT NOT LIMITED TO THE WARRANTIES OF MERCHANTABILITY,
// FITNESS FOR A PARTICULAR PURPOSE AND NONINFRINGEMENT. IN NO EVENT SHALL THE
// AUTHORS OR COPYRIGHT HOLDERS BE LIABLE FOR ANY CLAIM, DAMAGES OR OTHER
// LIABILITY, WHETHER IN AN ACTION OF CONTRACT, TORT OR OTHERWISE, ARISING FROM,
// OUT OF OR IN CONNECTION WITH THE SOFTWARE OR THE USE OR OTHER DEALINGS IN
// THE SOFTWARE.

package dig

import (
	"fmt"
	"math/rand"
	"reflect"

	"go.uber.org/dig/internal/dot"
)

const (
	_optionalTag         = "optional"
	_nameTag             = "name"
	_ignoreUnexportedTag = "ignore-unexported"
)

// Unique identification of an object in the graph.
type key struct {
	t reflect.Type

	// Only one of name or group will be set.
	name  string
	group string
}

func (k key) String() string {
	if k.name != "" {
		return fmt.Sprintf("%v[name=%q]", k.t, k.name)
	}
	if k.group != "" {
		return fmt.Sprintf("%v[group=%q]", k.t, k.group)
	}
	return k.t.String()
}

// Option configures a Container. It's included for future functionality;
// currently, there are no concrete implementations.
type Option interface {
	applyOption(*Container)
}

// Container is a directed acyclic graph of types and their dependencies.
// A Container is the root Scope that represents the top-level scoped
// directed acyclic graph of the dependencies.
type Container struct {
	// this is the "root" Scope that represents the
	// root of the scope tree.
	scope *Scope
}

// containerWriter provides write access to the Container's underlying data
// store.
type containerWriter interface {
	// setValue sets the value with the given name and type in the container.
	// If a value with the same name and type already exists, it will be
	// overwritten.
	setValue(name string, t reflect.Type, v reflect.Value)

	setDecoratedValue(name string, t reflect.Type, v reflect.Value)

	// submitGroupedValue submits a value to the value group with the provided
	// name.
	submitGroupedValue(name string, t reflect.Type, v reflect.Value)

	// submitDecoratedGroupedValue submits a decorated value to the value group
	// with the provided name.
	submitDecoratedGroupedValue(name string, t reflect.Type, v reflect.Value)
}

// containerStore provides access to the Container's underlying data store.
type containerStore interface {
	containerWriter

	// Adds a new graph node to the Container
	newGraphNode(w interface{}, orders map[*Scope]int)

	// Returns a slice containing all known types.
	knownTypes() []reflect.Type

	// Retrieves the value with the provided name and type, if any.
	getValue(name string, t reflect.Type) (v reflect.Value, ok bool)

	getDecoratedValue(name string, t reflect.Type) (v reflect.Value, ok bool)

	// Retrieves all values for the provided group and type.
	//
	// The order in which the values are returned is undefined.
	getValueGroup(name string, t reflect.Type) []reflect.Value

	// Retrieves all decorated values for the provided group and type.
	//
	// The order in which the values are returned is undefined.
	getDecoratedValueGroup(name string, t reflect.Type) []reflect.Value

	// Returns the providers that can produce a value with the given name and
	// type.
	getValueProviders(name string, t reflect.Type) []provider

	// Returns the providers that can produce values for the given group and
	// type.
	getGroupProviders(name string, t reflect.Type) []provider

	// Returns the providers that can produce a value with the given name and
	// type across all the Scopes that are in effect of this containerStore.
	getAllValueProviders(name string, t reflect.Type) []provider

<<<<<<< HEAD
	// Returns the decorators that can produce values for the given name and
	// type.
	getValueDecorators(name string, t reflect.Type) []decorator

	// Reutrns the decorators that can produce values for the given group and
	// type.
	getGroupDecorators(name string, t reflect.Type) []decorator

	getStoresFromRoot() []containerStore
=======
	// Reports a list of stores (starting at this store) up to the root
	// store.
	storesToRoot() []containerStore
>>>>>>> 08ad0918

	createGraph() *dot.Graph

	// Returns invokerFn function to use when calling arguments.
	invoker() invokerFn
}

// New constructs a Container.
func New(opts ...Option) *Container {
	s := newScope()
	c := &Container{scope: s}

	for _, opt := range opts {
		opt.applyOption(c)
	}
	return c
}

// DeferAcyclicVerification is an Option to override the default behavior
// of container.Provide, deferring the dependency graph validation to no longer
// run after each call to container.Provide. The container will instead verify
// the graph on first `Invoke`.
//
// Applications adding providers to a container in a tight loop may experience
// performance improvements by initializing the container with this option.
func DeferAcyclicVerification() Option {
	return deferAcyclicVerificationOption{}
}

type deferAcyclicVerificationOption struct{}

func (deferAcyclicVerificationOption) String() string {
	return "DeferAcyclicVerification()"
}

func (deferAcyclicVerificationOption) applyOption(c *Container) {
	c.scope.deferAcyclicVerification = true
}

// Changes the source of randomness for the container.
//
// This will help provide determinism during tests.
func setRand(r *rand.Rand) Option {
	return setRandOption{r: r}
}

type setRandOption struct{ r *rand.Rand }

func (o setRandOption) String() string {
	return fmt.Sprintf("setRand(%p)", o.r)
}

func (o setRandOption) applyOption(c *Container) {
	c.scope.rand = o.r
}

// DryRun is an Option which, when set to true, disables invocation of functions supplied to
// Provide and Invoke. Use this to build no-op containers.
func DryRun(dry bool) Option {
	return dryRunOption(dry)
}

type dryRunOption bool

func (o dryRunOption) String() string {
	return fmt.Sprintf("DryRun(%v)", bool(o))
}

func (o dryRunOption) applyOption(c *Container) {
	if o {
		c.scope.invokerFn = dryInvoker
	} else {
		c.scope.invokerFn = defaultInvoker
	}
}

// invokerFn specifies how the container calls user-supplied functions.
type invokerFn func(fn reflect.Value, args []reflect.Value) (results []reflect.Value)

func defaultInvoker(fn reflect.Value, args []reflect.Value) []reflect.Value {
	return fn.Call(args)
}

// Generates zero values for results without calling the supplied function.
func dryInvoker(fn reflect.Value, _ []reflect.Value) []reflect.Value {
	ft := fn.Type()
	results := make([]reflect.Value, ft.NumOut())
	for i := 0; i < ft.NumOut(); i++ {
		results[i] = reflect.Zero(fn.Type().Out(i))
	}

	return results
}

// String representation of the entire Container
func (c *Container) String() string {
	return c.scope.String()
}

// Scope creates a child scope of the Container with the given name.
func (c *Container) Scope(name string, opts ...ScopeOption) *Scope {
	return c.scope.Scope(name, opts...)
}

type byTypeName []reflect.Type

func (bs byTypeName) Len() int {
	return len(bs)
}

func (bs byTypeName) Less(i int, j int) bool {
	return fmt.Sprint(bs[i]) < fmt.Sprint(bs[j])
}

func (bs byTypeName) Swap(i int, j int) {
	bs[i], bs[j] = bs[j], bs[i]
}

func shuffledCopy(rand *rand.Rand, items []reflect.Value) []reflect.Value {
	newItems := make([]reflect.Value, len(items))
	for i, j := range rand.Perm(len(items)) {
		newItems[i] = items[j]
	}
	return newItems
}<|MERGE_RESOLUTION|>--- conflicted
+++ resolved
@@ -124,7 +124,6 @@
 	// type across all the Scopes that are in effect of this containerStore.
 	getAllValueProviders(name string, t reflect.Type) []provider
 
-<<<<<<< HEAD
 	// Returns the decorators that can produce values for the given name and
 	// type.
 	getValueDecorators(name string, t reflect.Type) []decorator
@@ -133,12 +132,9 @@
 	// type.
 	getGroupDecorators(name string, t reflect.Type) []decorator
 
-	getStoresFromRoot() []containerStore
-=======
 	// Reports a list of stores (starting at this store) up to the root
 	// store.
 	storesToRoot() []containerStore
->>>>>>> 08ad0918
 
 	createGraph() *dot.Graph
 
