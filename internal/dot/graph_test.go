--- conflicted
+++ resolved
@@ -171,10 +171,6 @@
 		dg.AddCtor(c1, []*Param{}, []*Result{r2})
 
 		dg.FailNodes([]*Result{r1}, 123)
-<<<<<<< HEAD
-
-=======
->>>>>>> 2cbb63c8
 		assert.Equal(t, []*Result{r1}, dg.Failed.RootCauses)
 		assert.Equal(t, 0, len(dg.Failed.TransitiveFailures))
 		assert.Equal(t, rootCause, c0.ErrorType)
